"""
Types and routines used by the ceph CLI as well as the RESTful
interface.  These have to do with querying the daemons for
command-description information, validating user command input against
those descriptions, and submitting the command to the appropriate
daemon.

Copyright (C) 2013 Inktank Storage, Inc.

This is free software; you can redistribute it and/or
modify it under the terms of the GNU General Public
License version 2, as published by the Free Software
Foundation.  See file COPYING.
"""
import copy
import json
import os
import re
import socket
import stat
import sys
import types
import uuid

class ArgumentError(Exception):
    """
    Something wrong with arguments
    """
    pass

class ArgumentNumber(ArgumentError):
    """
    Wrong number of a repeated argument
    """
    pass

class ArgumentFormat(ArgumentError):
    """
    Argument value has wrong format
    """
    pass

class ArgumentValid(ArgumentError):
    """
    Argument value is otherwise invalid (doesn't match choices, for instance)
    """
    pass

class ArgumentPrefix(ArgumentError):
    """
    Special for mismatched prefix; less severe, don't report by default
    """
    pass

class JsonFormat(Exception):
    """
    some syntactic or semantic issue with the JSON
    """
    pass

class CephArgtype(object):
    """
    Base class for all Ceph argument types

    Instantiating an object sets any validation parameters
    (allowable strings, numeric ranges, etc.).  The 'valid'
    method validates a string against that initialized instance,
    throwing ArgumentError if there's a problem.
    """
    def __init__(self, **kwargs):
        """
        set any per-instance validation parameters here
        from kwargs (fixed string sets, integer ranges, etc)
        """
        pass

    def valid(self, s, partial=False):
        """
        Run validation against given string s (generally one word);
        partial means to accept partial string matches (begins-with).
        If cool, set self.val to the value that should be returned
        (a copy of the input string, or a numeric or boolean interpretation
        thereof, for example)
        if not, throw ArgumentError(msg-as-to-why)
        """
        self.val = s

    def __repr__(self):
        """
        return string representation of description of type.  Note,
        this is not a representation of the actual value.  Subclasses
        probably also override __str__() to give a more user-friendly
        'name/type' description for use in command format help messages.
        """
        a = ''
        if hasattr(self, 'typeargs'):
            a = self.typeargs
        return '{0}(\'{1}\')'.format(self.__class__.__name__, a)

    def __str__(self):
        """
        where __repr__ (ideally) returns a string that could be used to
        reproduce the object, __str__ returns one you'd like to see in
        print messages.  Use __str__ to format the argtype descriptor
        as it would be useful in a command usage message.
        """
        return '<{0}>'.format(self.__class__.__name__)

class CephInt(CephArgtype):
    """
    range-limited integers, [+|-][0-9]+ or 0x[0-9a-f]+
    range: list of 1 or 2 ints, [min] or [min,max]
    """
    def __init__(self, range=''):
        if range == '':
            self.range = list()
        else:
            self.range = list(range.split('|'))
            self.range = map(long, self.range)

    def valid(self, s, partial=False):
        try:
            val = long(s)
        except ValueError:
            raise ArgumentValid("{0} doesn't represent an int".format(s))
        if len(self.range) == 2:
            if val < self.range[0] or val > self.range[1]:
                raise ArgumentValid("{0} not in range {1}".format(val, self.range))
        elif len(self.range) == 1:
            if val < self.range[0]:
                raise ArgumentValid("{0} not in range {1}".format(val, self.range))
        self.val = val

    def __str__(self):
        r = ''
        if len(self.range) == 1:
            r = '[{0}-]'.format(self.range[0])
        if len(self.range) == 2:
            r = '[{0}-{1}]'.format(self.range[0], self.range[1])

        return '<int{0}>'.format(r)


class CephFloat(CephArgtype):
    """
    range-limited float type
    range: list of 1 or 2 floats, [min] or [min, max]
    """
    def __init__(self, range=''):
        if range == '':
            self.range = list()
        else:
            self.range = list(range.split('|'))
            self.range = map(float, self.range)

    def valid(self, s, partial=False):
        try:
            val = float(s)
        except ValueError:
            raise ArgumentValid("{0} doesn't represent a float".format(s))
        if len(self.range) == 2:
            if val < self.range[0] or val > self.range[1]:
                raise ArgumentValid("{0} not in range {1}".format(val, self.range))
        elif len(self.range) == 1:
            if val < self.range[0]:
                raise ArgumentValid("{0} not in range {1}".format(val, self.range))
        self.val = val

    def __str__(self):
        r = ''
        if len(self.range) == 1:
            r = '[{0}-]'.format(self.range[0])
        if len(self.range) == 2:
            r = '[{0}-{1}]'.format(self.range[0], self.range[1])
        return '<float{0}>'.format(r)

class CephString(CephArgtype):
    """
    String; pretty generic.  goodchars is a RE char class of valid chars
    """
    def __init__(self, goodchars=''):
        from string import printable
        try:
            re.compile(goodchars)
        except:
            raise ValueError('CephString(): "{0}" is not a valid RE'.\
                format(goodchars))
        self.goodchars = goodchars
        self.goodset = frozenset(
            [c for c in printable if re.match(goodchars, c)]
        )

    def valid(self, s, partial=False):
        sset = set(s)
        if self.goodset and not sset <= self.goodset:
            raise ArgumentFormat("invalid chars {0} in {1}".\
                format(''.join(sset - self.goodset), s))
        self.val = s

    def __str__(self):
        b = ''
        if self.goodchars:
            b += '(goodchars {0})'.format(self.goodchars)
        return '<string{0}>'.format(b)

class CephSocketpath(CephArgtype):
    """
    Admin socket path; check that it's readable and S_ISSOCK
    """
    def valid(self, s, partial=False):
        mode = os.stat(s).st_mode
        if not stat.S_ISSOCK(mode):
            raise ArgumentValid('socket path {0} is not a socket'.format(s))
        self.val = s

    def __str__(self):
        return '<admin-socket-path>'

class CephIPAddr(CephArgtype):
    """
    IP address (v4 or v6) with optional port
    """
    def valid(self, s, partial=False):
        # parse off port, use socket to validate addr
        type = 6
        if s.startswith('['):
            type = 6
        elif s.find('.') != -1:
            type = 4
        if type == 4:
            port = s.find(':')
            if (port != -1):
                a = s[:port]
                p = s[port+1:]
                if int(p) > 65535:
                    raise ArgumentValid('{0}: invalid IPv4 port'.format(p))
            else:
                a = s
                p = None
            try:
                socket.inet_pton(socket.AF_INET, a)
            except:
                raise ArgumentValid('{0}: invalid IPv4 address'.format(a))
        else:
            # v6
            if s.startswith('['):
                end = s.find(']')
                if end == -1:
                    raise ArgumentFormat('{0} missing terminating ]'.format(s))
                if s[end+1] == ':':
                    try:
                        p = int(s[end+2])
                    except:
                        raise ArgumentValid('{0}: bad port number'.format(s))
                a = s[1:end]
            else:
                a = s
                p = None
            try:
                socket.inet_pton(socket.AF_INET6, a)
            except:
                raise ArgumentValid('{0} not valid IPv6 address'.format(s))
        if p is not None and long(p) > 65535:
            raise ArgumentValid("{0} not a valid port number".format(p))
        self.val = s

    def __str__(self):
        return '<IPaddr[:port]>'

class CephEntityAddr(CephIPAddr):
    """
    EntityAddress, that is, IP address/nonce
    """
    def valid(self, s, partial=False):
        ip, nonce = s.split('/')
        super(self.__class__, self).valid(ip)
        self.val = s

    def __str__(self):
        return '<EntityAddr>'

class CephPoolname(CephArgtype):
    """
    Pool name; very little utility
    """
    def __str__(self):
        return '<poolname>'

class CephObjectname(CephArgtype):
    """
    Object name.  Maybe should be combined with Pool name as they're always
    present in pairs, and then could be checked for presence
    """
    def __str__(self):
        return '<objectname>'

class CephPgid(CephArgtype):
    """
    pgid, in form N.xxx (N = pool number, xxx = hex pgnum)
    """
    def valid(self, s, partial=False):
        if s.find('.') == -1:
            raise ArgumentFormat('pgid has no .')
        poolid, pgnum = s.split('.')
        if poolid < 0:
            raise ArgumentFormat('pool {0} < 0'.format(poolid))
        try:
            pgnum = int(pgnum, 16)
        except:
            raise ArgumentFormat('pgnum {0} not hex integer'.format(pgnum))
        self.val = s

    def __str__(self):
        return '<pgid>'

class CephName(CephArgtype):
    """
    Name (type.id) where:
    type is osd|mon|client|mds
    id is a base10 int, if type == osd, or a string otherwise

    Also accept '*'
    """
    def __init__(self):
        self.nametype = None
        self.nameid = None

    def valid(self, s, partial=False):
        if s == '*':
            self.val = s
            return
        if s.find('.') == -1:
            raise ArgumentFormat('CephName: no . in {0}'.format(s))
        else:
            t, i = s.split('.')
            if not t in ('osd', 'mon', 'client', 'mds'):
                raise ArgumentValid('unknown type ' + t)
            if t == 'osd':
                if i != '*':
                    try:
                        i = int(i)
                    except:
                        raise ArgumentFormat('osd id ' + i + ' not integer')
            self.nametype = t
        self.val = s
        self.nameid = i

    def __str__(self):
        return '<name (type.id)>'

class CephOsdName(CephArgtype):
    """
    Like CephName, but specific to osds: allow <id> alone

    osd.<id>, or <id>, or *, where id is a base10 int
    """
    def __init__(self):
        self.nametype = None
        self.nameid = None

    def valid(self, s, partial=False):
        if s == '*':
            self.val = s
            return
        if s.find('.') != -1:
            t, i = s.split('.')
            if t != 'osd':
                raise ArgumentValid('unknown type ' + t)
        else:
            t = 'osd'
            i = s
        try:
            i = int(i)
        except:
            raise ArgumentFormat('osd id ' + i + ' not integer')
        self.nametype = t
        self.nameid = i
        self.val = i

    def __str__(self):
        return '<osdname (id|osd.id)>'

class CephChoices(CephArgtype):
    """
    Set of string literals; init with valid choices
    """
    def __init__(self, strings='', **kwargs):
        self.strings = strings.split('|')

    def valid(self, s, partial=False):
        if not partial:
            if not s in self.strings:
                # show as __str__ does: {s1|s2..}
                raise ArgumentValid("{0} not in {1}".format(s, self))
            self.val = s
            return

        # partial
        for t in self.strings:
            if t.startswith(s):
                self.val = s
                return
        raise ArgumentValid("{0} not in {1}".  format(s, self))

    def __str__(self):
        if len(self.strings) == 1:
            return '{0}'.format(self.strings[0])
        else:
            return '{0}'.format('|'.join(self.strings))

class CephFilepath(CephArgtype):
    """
    Openable file
    """
    def valid(self, s, partial=False):
        try:
            f = open(s, 'a+')
        except Exception as e:
            raise ArgumentValid('can\'t open {0}: {1}'.format(s, e))
        f.close()
        self.val = s

    def __str__(self):
        return '<outfilename>'

class CephFragment(CephArgtype):
    """
    'Fragment' ??? XXX
    """
    def valid(self, s, partial=False):
        if s.find('/') == -1:
            raise ArgumentFormat('{0}: no /'.format(s))
        val, bits = s.split('/')
        # XXX is this right?
        if not val.startswith('0x'):
            raise ArgumentFormat("{0} not a hex integer".format(val))
        try:
            long(val)
        except:
            raise ArgumentFormat('can\'t convert {0} to integer'.format(val))
        try:
            long(bits)
        except:
            raise ArgumentFormat('can\'t convert {0} to integer'.format(bits))
        self.val = s

    def __str__(self):
        return "<CephFS fragment ID (0xvvv/bbb)>"


class CephUUID(CephArgtype):
    """
    CephUUID: pretty self-explanatory
    """
    def valid(self, s, partial=False):
        try:
            uuid.UUID(s)
        except Exception as e:
            raise ArgumentFormat('invalid UUID {0}: {1}'.format(s, e))
        self.val = s

    def __str__(self):
        return '<uuid>'


class CephPrefix(CephArgtype):
    """
    CephPrefix: magic type for "all the first n fixed strings"
    """
    def __init__(self, prefix=''):
        self.prefix = prefix

    def valid(self, s, partial=False):
        if partial:
            if self.prefix.startswith(s):
                self.val = s
                return
        else:
            if (s == self.prefix):
                self.val = s
                return

        raise ArgumentPrefix("no match for {0}".format(s))

    def __str__(self):
        return self.prefix


class argdesc(object):
    """
    argdesc(typename, name='name', n=numallowed|N,
            req=False, helptext=helptext, **kwargs (type-specific))

    validation rules:
    typename: type(**kwargs) will be constructed
    later, type.valid(w) will be called with a word in that position

    name is used for parse errors and for constructing JSON output
    n is a numeric literal or 'n|N', meaning "at least one, but maybe more"
    req=False means the argument need not be present in the list
    helptext is the associated help for the command
    anything else are arguments to pass to the type constructor.

    self.instance is an instance of type t constructed with typeargs.

    valid() will later be called with input to validate against it,
    and will store the validated value in self.instance.val for extraction.
    """
    def __init__(self, t, name=None, n=1, req=True, **kwargs):
        if isinstance(t, types.StringTypes):
            self.t = CephPrefix
            self.typeargs = {'prefix':t}
            self.req = True
        else:
            self.t = t
            self.typeargs = kwargs
            self.req = bool(req == True or req == 'True')

        self.name = name
        self.N = (n in ['n', 'N'])
        if self.N:
            self.n = 1
        else:
            self.n = int(n)
        self.instance = self.t(**self.typeargs)

    def __repr__(self):
        r = 'argdesc(' + str(self.t) + ', '
        internals = ['N', 'typeargs', 'instance', 't']
        for (k, v) in self.__dict__.iteritems():
            if k.startswith('__') or k in internals:
                pass
            else:
                # undo modification from __init__
                if k == 'n' and self.N:
                    v = 'N'
                r += '{0}={1}, '.format(k, v)
        for (k, v) in self.typeargs.iteritems():
            r += '{0}={1}, '.format(k, v)
        return r[:-2] + ')'

    def __str__(self):
        if ((self.t == CephChoices and len(self.instance.strings) == 1)
            or (self.t == CephPrefix)):
            s = str(self.instance)
        else:
            s = '{0}({1})'.format(self.name, str(self.instance))
            if self.N:
                s += ' [' + str(self.instance) + '...]'
        if not self.req:
            s = '{' + s + '}'
        return s

    def helpstr(self):
        """
        like str(), but omit parameter names (except for CephString,
        which really needs them)
        """
        if self.t == CephString:
            chunk = '<{0}>'.format(self.name)
        else:
            chunk = str(self.instance)
        s = chunk
        if self.N:
            s += ' [' + chunk + '...]'
        if not self.req:
            s = '{' + s + '}'
        return s

def concise_sig(sig):
    """
    Return string representation of sig useful for syntax reference in help
    """
    return ' '.join([d.helpstr() for d in sig])

def descsort(sh1, sh2):
    """
    sort descriptors by prefixes, defined as the concatenation of all simple
    strings in the descriptor; this works out to just the leading strings.
    """
    return cmp(concise_sig(sh1['sig']), concise_sig(sh2['sig']))

def parse_funcsig(sig):
    """
    parse a single descriptor (array of strings or dicts) into a
    dict of function descriptor/validators (objects of CephXXX type)
    """
    newsig = []
    argnum = 0
    for desc in sig:
        argnum += 1
        if isinstance(desc, types.StringTypes):
            t = CephPrefix
            desc = {'type':t, 'name':'prefix', 'prefix':desc}
        else:
            # not a simple string, must be dict
            if not 'type' in desc:
                s = 'JSON descriptor {0} has no type'.format(sig)
                raise JsonFormat(s)
            # look up type string in our globals() dict; if it's an
            # object of type types.TypeType, it must be a
            # locally-defined class. otherwise, we haven't a clue.
            if desc['type'] in globals():
                t = globals()[desc['type']]
                if type(t) != types.TypeType:
                    s = 'unknown type {0}'.format(desc['type'])
                    raise JsonFormat(s)
            else:
                s = 'unknown type {0}'.format(desc['type'])
                raise JsonFormat(s)

        kwargs = dict()
        for key, val in desc.items():
            if key not in ['type', 'name', 'n', 'req']:
                kwargs[key] = val
        newsig.append(argdesc(t,
                              name=desc.get('name', None),
                              n=desc.get('n', 1),
                              req=desc.get('req', True),
                              **kwargs))
    return newsig


def parse_json_funcsigs(s, consumer):
    """
    A function signature is mostly an array of argdesc; it's represented
    in JSON as
    {
      "cmd001": {"sig":[ "type": type, "name": name, "n": num, "req":true|false <other param>], "help":helptext, "module":modulename, "perm":perms, "avail":availability}
       .
       .
       .
      ]

    A set of sigs is in an dict mapped by a unique number:
    {
      "cmd1": {
         "sig": ["type.. ], "help":helptext...
      }
      "cmd2"{
         "sig": [.. ], "help":helptext...
      }
    }

    Parse the string s and return a dict of dicts, keyed by opcode;
    each dict contains 'sig' with the array of descriptors, and 'help'
    with the helptext, 'module' with the module name, 'perm' with a
    string representing required permissions in that module to execute
    this command (and also whether it is a read or write command from
    the cluster state perspective), and 'avail' as a hint for
    whether the command should be advertised by CLI, REST, or both.
    If avail does not contain 'consumer', don't include the command
    in the returned dict.
    """
    try:
        overall = json.loads(s)
    except Exception as e:
        print >> sys.stderr, "Couldn't parse JSON {0}: {1}".format(s, e)
        raise e
    sigdict = {}
    for cmdtag, cmd in overall.iteritems():
        if not 'sig' in cmd:
            s = "JSON descriptor {0} has no 'sig'".format(cmdtag)
            raise JsonFormat(s)
        # check 'avail' and possibly ignore this command
        if 'avail' in cmd:
            if not consumer in cmd['avail']:
                continue
        # rewrite the 'sig' item with the argdesc-ized version, and...
        cmd['sig'] = parse_funcsig(cmd['sig'])
        # just take everything else as given
        sigdict[cmdtag] = cmd
    return sigdict

def validate_one(word, desc, partial=False):
    """
    validate_one(word, desc, partial=False)

    validate word against the constructed instance of the type
    in desc.  May raise exception.  If it returns false (and doesn't
    raise an exception), desc.instance.val will
    contain the validated value (in the appropriate type).
    """
    desc.instance.valid(word, partial)
    desc.numseen += 1
    if desc.N:
        desc.n = desc.numseen + 1

def matchnum(args, signature, partial=False):
    """
    matchnum(s, signature, partial=False)

    Returns number of arguments matched in s against signature.
    Can be used to determine most-likely command for full or partial
    matches (partial applies to string matches).
    """
    words = args[:]
    mysig = copy.deepcopy(signature)
    matchcnt = 0
    for desc in mysig:
        setattr(desc, 'numseen', 0)
        while desc.numseen < desc.n:
            # if there are no more arguments, return
            if not words:
                return matchcnt
            word = words.pop(0)

            try:
                validate_one(word, desc, partial)
                valid = True
            except ArgumentError:
                # matchnum doesn't care about type of error
                valid = False

            if not valid:
                if not desc.req:
                    # this wasn't required, so word may match the next desc
                    words.insert(0, word)
                    break
                else:
                    # it was required, and didn't match, return
                    return matchcnt
        if desc.req:
            matchcnt += 1
    return matchcnt

def validate(args, signature, partial=False):
    """
    validate(args, signature, partial=False)

    args is a list of either words or k,v pairs representing a possible
    command input following format of signature.  Runs a validation; no
    exception means it's OK.  Return a dict containing all arguments keyed
    by their descriptor name, with duplicate args per name accumulated
    into a list (or space-separated value for CephPrefix).

    Mismatches of prefix are non-fatal, as this probably just means the
    search hasn't hit the correct command.  Mismatches of non-prefix
    arguments are treated as fatal, and an exception raised.

    This matching is modified if partial is set: allow partial matching
    (with partial dict returned); in this case, there are no exceptions
    raised.
    """

    myargs = copy.deepcopy(args)
    mysig = copy.deepcopy(signature)
    d = dict()
    for desc in mysig:
        setattr(desc, 'numseen', 0)
        while desc.numseen < desc.n:
            myarg = None
            if not myargs:
                break
            # get either the value matching key 'desc.name' or the next arg in
            # the non-dict list
            if isinstance(myargs, dict):
                myarg = myargs.pop(desc.name, None)
                # allow 'param=param' to be expressed as 'param'
                if myarg == '':
                    myarg = desc.name
                # Hack, or clever?  If value is a list, keep the first element,
                # push rest back onto myargs for later processing.
                # Could process list directly, but nesting here is already bad
                if myarg and isinstance(myarg, list):
                    myargs[desc.name] = myarg[1:]
                    myarg = myarg[0]
            elif myargs:
                myarg = myargs.pop(0)
                if myarg and isinstance(myarg, list):
                    myargs = myarg[1:] + myargs
                    myarg = myarg[0]

            # no arg, but not required?  March on
            if not myarg and not desc.req:
                break

            # out of arguments for a required param?
            if not myarg and desc.req:
                if desc.N and desc.numseen < 1:
                    # wanted N, didn't even get 1
                    if partial:
                        return d
                    raise ArgumentNumber('saw {0} of {1}, expected at least 1'.format(desc.numseen, desc))
                elif not desc.N and desc.numseen < desc.n:
                    # wanted n, got too few
                    if partial:
                        return d
                    raise ArgumentNumber('saw {0} of {1}, expected {2}'.format(desc.numseen, desc, desc.n))
                break

            # not out of args; validate this one
            try:
                validate_one(myarg, desc)
                valid = True
            except Exception as e:
                valid = False
            if not valid:
                # argument mismatch
                # if not required, just push back for the next one
                if not desc.req:
                    myargs.insert(0, myarg)
                    break
                else:
                    # hm, but it was required, so quit
                    if partial:
                        return d
                    raise e

            # valid arg acquired.  Store in dict, as a list if multivalued
            if desc.N:
                # value should be a list
                if desc.name in d:
                    d[desc.name] += [desc.instance.val]
                else:
                    d[desc.name] = [desc.instance.val]
            elif (desc.t == CephPrefix) and (desc.name in d):
                # prefixes' values should be a space-joined concatenation
                d[desc.name] += ' ' + desc.instance.val
            else:
                # if first CephPrefix or any other type, just set it
                d[desc.name] = desc.instance.val
    if myargs and not partial:
        raise ArgumentError("unused arguments: " + str(myargs))
    return d

def validate_command(parsed_args, sigdict, args, verbose=False):
    """
    turn args into a valid dictionary ready to be sent off as JSON,
    validated against sigdict.
    parsed_args is the namespace back from argparse
    """
    found = []
    valid_dict = {}
    if args:
        # look for best match, accumulate possibles in bestcmds
        # (so we can maybe give a more-useful error message)
        best_match_cnt = 0
        bestcmds = []
        for cmdtag, cmd in sigdict.iteritems():
            sig = cmd['sig']
            matched = matchnum(args, sig, partial=True)
            if (matched > best_match_cnt):
                if verbose:
                    print >> sys.stderr, \
                        "better match: {0} > {1}: {2}:{3} ".format(matched,
                                      best_match_cnt, cmdtag, concise_sig(sig))
                best_match_cnt = matched
                bestcmds = [{cmdtag:cmd}]
            elif matched == best_match_cnt:
                if verbose:
                    print >> sys.stderr, \
                        "equal match: {0} > {1}: {2}:{3} ".format(matched,
                                      best_match_cnt, cmdtag, concise_sig(sig))
                bestcmds.append({cmdtag:cmd})

        if verbose:
            print >> sys.stderr, "bestcmds: ", bestcmds

        # for everything in bestcmds, look for a true match
        for cmdsig in bestcmds:
            for cmd in cmdsig.itervalues():
                sig = cmd['sig']
                helptext = cmd['help']
                try:
                    valid_dict = validate(args, sig)
                    found = cmd
                    break
                except ArgumentPrefix:
                    # ignore prefix mismatches; we just haven't found
                    # the right command yet
                    pass
                except ArgumentError as e:
                    # prefixes matched, but some other arg didn't;
                    # stop now, because we have the right command but
                    # some other input is invalid
                    print >> sys.stderr, "Invalid command: ", str(e)
                    return {}
                if found:
                    break

        if not found:
            print >> sys.stderr, 'no valid command found; 10 closest matches:'
            for cmdsig in bestcmds[:10]:
                for (cmdtag, cmd) in cmdsig.iteritems():
                    print >> sys.stderr, concise_sig(cmd['sig'])
            return None

        if parsed_args.output_format:
            valid_dict['format'] = parsed_args.output_format

        return valid_dict

<<<<<<< HEAD
def send_command(cluster, target=('mon', ''), cmd=None, inbuf='', timeout=0, 
=======
def find_cmd_target(childargs):
    """
    Using a minimal validation, figure out whether the command
    should be sent to a monitor or an osd.  We do this before even
    asking for the 'real' set of command signatures, so we can ask the
    right daemon.
    Returns ('osd', osdid), ('pg', pgid), or ('mon', '')
    """
    sig = parse_funcsig(['tell', {'name':'target','type':'CephName'}])
    try:
        valid_dict = validate(childargs, sig, partial=True);
        if len(valid_dict) == 2:
            name = CephName()
            name.valid(valid_dict['target'])
            return name.nametype, name.nameid
    except ArgumentError:
        pass

    sig = parse_funcsig(['pg', {'name':'pgid','type':'CephPgid'}])
    try:
        valid_dict = validate(childargs, sig, partial=True);
        if len(valid_dict) == 2:
            return 'pg', valid_dict['pgid']
    except ArgumentError:
        pass

    return 'mon', ''

def send_command(cluster, target=('mon', ''), cmd=[], inbuf='', timeout=0, 
>>>>>>> 870c474c
                 verbose=False):
    """
    Send a command to a daemon using librados's
    mon_command, osd_command, or pg_command.  Any bulk input data
    comes in inbuf.

    Returns (ret, outbuf, outs); ret is the return code, outbuf is
    the outbl "bulk useful output" buffer, and outs is any status
    or error message (intended for stderr).

    If target is osd.N, send command to that osd (except for pgid cmds)
    """
    cmd = cmd or []
    try:
        if target[0] == 'osd':
            osdid = target[1]

            if verbose:
                print >> sys.stderr, 'submit {0} to osd.{1}'.\
                    format(cmd, osdid)
            ret, outbuf, outs = \
                cluster.osd_command(osdid, cmd, inbuf, timeout)

        elif target[0] == 'pg':
            # leave it in cmddict for the OSD to use too
            pgid = target[1]
            if verbose:
                print >> sys.stderr, 'submit {0} for pgid {1}'.\
                    format(cmd, pgid)
            ret, outbuf, outs = \
                cluster.pg_command(pgid, cmd, inbuf, timeout)

        elif target[0] == 'mon':
            if verbose:
                print >> sys.stderr, '{0} to {1}'.\
                    format(cmd, target[0])
            if target[1] == '':
                ret, outbuf, outs = cluster.mon_command(cmd, inbuf, timeout)
            else:
                ret, outbuf, outs = cluster.mon_command(cmd, inbuf, timeout, target[1])

    except Exception as e:
        raise RuntimeError('"{0}": exception {1}'.format(cmd, e))

    return ret, outbuf, outs

def json_command(cluster, target=('mon', ''), prefix=None, argdict=None,
                 inbuf='', timeout=0, verbose=False):
    """
    Format up a JSON command and send it with send_command() above.
    Prefix may be supplied separately or in argdict.  Any bulk input
    data comes in inbuf.

    If target is osd.N, send command to that osd (except for pgid cmds)
    """
    cmddict = {}
    if prefix:
        cmddict.update({'prefix':prefix})
    if argdict:
        cmddict.update(argdict)

    # grab prefix for error messages
    prefix = cmddict['prefix']

    try:
        if target[0] == 'osd':
            osdtarg = CephName()
            osdtarget = '{0}.{1}'.format(*target)
            # prefer target from cmddict if present and valid
            if 'target' in cmddict:
                osdtarget = cmddict.pop('target')
            try:
                osdtarg.valid(osdtarget)
                target = ('osd', osdtarg.nameid)
            except:
                # use the target we were originally given
                pass

        ret, outbuf, outs = send_command(cluster, target, [json.dumps(cmddict)],
                                         inbuf, timeout, verbose)

    except Exception as e:
        raise RuntimeError('"{0}": exception {1}'.format(prefix, e))

    return ret, outbuf, outs

<|MERGE_RESOLUTION|>--- conflicted
+++ resolved
@@ -891,9 +891,6 @@
 
         return valid_dict
 
-<<<<<<< HEAD
-def send_command(cluster, target=('mon', ''), cmd=None, inbuf='', timeout=0, 
-=======
 def find_cmd_target(childargs):
     """
     Using a minimal validation, figure out whether the command
@@ -922,8 +919,7 @@
 
     return 'mon', ''
 
-def send_command(cluster, target=('mon', ''), cmd=[], inbuf='', timeout=0, 
->>>>>>> 870c474c
+def send_command(cluster, target=('mon', ''), cmd=None, inbuf='', timeout=0, 
                  verbose=False):
     """
     Send a command to a daemon using librados's
