// -*- mode:C++; tab-width:8; c-basic-offset:2; indent-tabs-mode:t -*-
// vim: ts=8 sw=2 smarttab
/*
 * Ceph - scalable distributed file system
 *
 * Copyright (C) 2004-2009 Sage Weil <sage@newdream.net>
 *
 * This is free software; you can redistribute it and/or
 * modify it under the terms of the GNU Lesser General Public
 * License version 2.1, as published by the Free Software
 * Foundation.  See file COPYING.
 *
 */

#include <sys/types.h>
#include <sys/stat.h>
#include <fcntl.h>

#include <sys/stat.h>
#include <iostream>
#include <string>
#include <pthread.h>
#include <errno.h>
using namespace std;

#include "common/config.h"
#include "include/str_list.h"

#include "mon/MonMap.h"
#include "mds/MDS.h"
#include "osd/OSDMap.h"
#include "osd/PGLS.h"

#include "msg/SimpleMessenger.h"

#include "common/ceph_argparse.h"
#include "common/Timer.h"
#include "common/common_init.h"

#include "mon/MonClient.h"

#include "osdc/Objecter.h"

#include "include/rados/librados.h"
#include "include/rados/librados.hpp"

#include "messages/MWatchNotify.h"
#include "common/errno.h"

#define RADOS_LIST_MAX_ENTRIES 1024
#define DOUT_SUBSYS rados
#undef dout_prefix
#define dout_prefix *_dout << "librados: "


static atomic_t rados_instance;


/*
 * Structure of this file
 *
 * RadosClient and the related classes are the internal implementation of librados.
 * Above that layer sits the C API, found in include/rados/librados.h, and
 * the C++ API, found in include/rados/librados.hpp
 *
 * The C++ API sometimes implements things in terms of the C API.
 * Both the C++ and C API rely on RadosClient.
 *
 * Visually:
 * +--------------------------------------+
 * |             C++ API                  |
 * +--------------------+                 |
 * |       C API        |                 |
 * +--------------------+-----------------+
 * |          RadosClient                 |
 * +--------------------------------------+
 */

///////////////////////////// RadosClient //////////////////////////////
struct librados::IoCtxImpl {
  atomic_t ref_cnt;
  RadosClient *client;
  int64_t poolid;
  string pool_name;
  snapid_t snap_seq;
  ::SnapContext snapc;
  uint64_t assert_ver;
  map<object_t, uint64_t> assert_src_version;
  eversion_t last_objver;
  uint32_t notify_timeout;
  object_locator_t oloc;

  Mutex aio_write_list_lock;
  tid_t aio_write_seq;
  Cond aio_write_cond;
  xlist<AioCompletionImpl*> aio_write_list;

  IoCtxImpl();
  IoCtxImpl(RadosClient *c, int pid, const char *pool_name_, snapid_t s);

  void dup(const IoCtxImpl& rhs) {
    // Copy everything except the ref count
    client = rhs.client;
    poolid = rhs.poolid;
    pool_name = rhs.pool_name;
    snap_seq = rhs.snap_seq;
    snapc = rhs.snapc;
    assert_ver = rhs.assert_ver;
    assert_src_version = rhs.assert_src_version;
    last_objver = rhs.last_objver;
    notify_timeout = rhs.notify_timeout;
    oloc = rhs.oloc;
  }

  void set_snap_read(snapid_t s);
  int set_snap_write_context(snapid_t seq, vector<snapid_t>& snaps);

  void get() {
    ref_cnt.inc();
  }

  void put() {
    if (ref_cnt.dec() == 0)
      delete this;
  }

  void queue_aio_write(struct AioCompletionImpl *c);
  void complete_aio_write(struct AioCompletionImpl *c);
  void flush_aio_writes();

  int64_t get_id() {
    return poolid;
  }
};

size_t librados::ObjectOperation::size()
{
  ::ObjectOperation *o = (::ObjectOperation *)impl;
  return o->size();
}

void librados::ObjectOperation::set_op_flags(ObjectOperationFlags flags)
{
  int rados_flags = 0;
  if (flags & OP_EXCL)
    rados_flags |= CEPH_OSD_OP_FLAG_EXCL;
  if (flags & OP_FAILOK)
    rados_flags |= CEPH_OSD_OP_FLAG_FAILOK;

  ::ObjectOperation *o = (::ObjectOperation *)impl;
  o->set_last_op_flags(rados_flags);
}

void librados::ObjectOperation::cmpxattr(const char *name, uint8_t op, const bufferlist& v)
{
  ::ObjectOperation *o = (::ObjectOperation *)impl;
  o->cmpxattr(name, op, CEPH_OSD_CMPXATTR_MODE_STRING, v);
}

void librados::ObjectOperation::cmpxattr(const char *name, uint8_t op, uint64_t v)
{
  ::ObjectOperation *o = (::ObjectOperation *)impl;
  bufferlist bl;
  ::encode(v, bl);
  o->cmpxattr(name, op, CEPH_OSD_CMPXATTR_MODE_U64, bl);
}

void librados::ObjectOperation::src_cmpxattr(const std::string& src_oid,
					 const char *name, int op, const bufferlist& v)
{
  ::ObjectOperation *o = (::ObjectOperation *)impl;
  object_t oid(src_oid);
  o->src_cmpxattr(oid, CEPH_NOSNAP, name, v, op, CEPH_OSD_CMPXATTR_MODE_STRING);
}

void librados::ObjectOperation::src_cmpxattr(const std::string& src_oid,
					 const char *name, int op, uint64_t val)
{
  ::ObjectOperation *o = (::ObjectOperation *)impl;
  object_t oid(src_oid);
  bufferlist bl;
  ::encode(val, bl);
  o->src_cmpxattr(oid, CEPH_NOSNAP, name, bl, op, CEPH_OSD_CMPXATTR_MODE_U64);
}

<<<<<<< HEAD
void librados::ObjectReadOperation::stat(uint64_t *psize, int *prval)
=======
void librados::ObjectOperation::exec(const char *cls, const char *method, bufferlist& inbl)
{
  ::ObjectOperation *o = (::ObjectOperation *)impl;
  o->call(cls, method, inbl);
}

void librados::ObjectReadOperation::stat()
>>>>>>> a4642946
{
  ::ObjectOperation *o = (::ObjectOperation *)impl;
  o->stat(psize, NULL, prval);
}

void librados::ObjectReadOperation::read(size_t off, uint64_t len, bufferlist *pbl, int *prval)
{
  ::ObjectOperation *o = (::ObjectOperation *)impl;
  o->read(off, len, pbl, prval);
}

void librados::ObjectReadOperation::getxattr(const char *name, bufferlist *pbl, int *prval)
{
  ::ObjectOperation *o = (::ObjectOperation *)impl;
  o->getxattr(name, pbl, prval);
}

void librados::ObjectReadOperation::getxattrs(map<string, bufferlist> *pattrs, int *prval)
{
  ::ObjectOperation *o = (::ObjectOperation *)impl;
  o->getxattrs(pattrs, prval);
}

void librados::ObjectWriteOperation::create(bool exclusive)
{
  ::ObjectOperation *o = (::ObjectOperation *)impl;
  o->create(exclusive);
}

void librados::ObjectWriteOperation::create(bool exclusive, const std::string& category)
{
  ::ObjectOperation *o = (::ObjectOperation *)impl;
  o->create(exclusive, category);
}

void librados::ObjectWriteOperation::write(uint64_t off, const bufferlist& bl)
{
  ::ObjectOperation *o = (::ObjectOperation *)impl;
  bufferlist c = bl;
  o->write(off, c);
}

void librados::ObjectWriteOperation::write_full(const bufferlist& bl)
{
  ::ObjectOperation *o = (::ObjectOperation *)impl;
  bufferlist c = bl;
  o->write_full(c);
}

void librados::ObjectWriteOperation::append(const bufferlist& bl)
{
  ::ObjectOperation *o = (::ObjectOperation *)impl;
  bufferlist c = bl;
  o->append(c);
}

void librados::ObjectWriteOperation::remove()
{
  ::ObjectOperation *o = (::ObjectOperation *)impl;
  o->remove();
}

void librados::ObjectWriteOperation::truncate(uint64_t off)
{
  ::ObjectOperation *o = (::ObjectOperation *)impl;
  o->truncate(off);
}

void librados::ObjectWriteOperation::zero(uint64_t off, uint64_t len)
{
  ::ObjectOperation *o = (::ObjectOperation *)impl;
  o->zero(off, len);
}

void librados::ObjectWriteOperation::rmxattr(const char *name)
{
  ::ObjectOperation *o = (::ObjectOperation *)impl;
  o->rmxattr(name);
}

void librados::ObjectWriteOperation::setxattr(const char *name, const bufferlist& v)
{
  ::ObjectOperation *o = (::ObjectOperation *)impl;
  o->setxattr(name, v);
}

void librados::ObjectWriteOperation::tmap_update(const bufferlist& cmdbl)
{
  ::ObjectOperation *o = (::ObjectOperation *)impl;
  bufferlist c = cmdbl;
  o->tmap_update(c);
}

void librados::ObjectWriteOperation::clone_range(uint64_t dst_off,
                     const std::string& src_oid, uint64_t src_off,
                     size_t len)
{
  ::ObjectOperation *o = (::ObjectOperation *)impl;
  o->clone_range(src_oid, src_off, len, dst_off);
}

librados::WatchCtx::
~WatchCtx()
{
}

struct librados::AioCompletionImpl {
  Mutex lock;
  Cond cond;
  int ref, rval;
  bool released;
  bool ack, safe;
  eversion_t objver;

  rados_callback_t callback_complete, callback_safe;
  void *callback_arg;

  // for read
  bufferlist bl, *pbl;
  char *buf;
  unsigned maxlen;

  IoCtxImpl *io;
  tid_t aio_write_seq;
  xlist<AioCompletionImpl*>::item aio_write_list_item;

  AioCompletionImpl() : lock("AioCompletionImpl lock"),
			ref(1), rval(0), released(false), ack(false), safe(false),
			callback_complete(0), callback_safe(0), callback_arg(0),
			pbl(0), buf(0), maxlen(0),
			io(NULL), aio_write_seq(0), aio_write_list_item(this) { }

  int set_complete_callback(void *cb_arg, rados_callback_t cb) {
    lock.Lock();
    callback_complete = cb;
    callback_arg = cb_arg;
    lock.Unlock();
    return 0;
  }
  int set_safe_callback(void *cb_arg, rados_callback_t cb) {
    lock.Lock();
    callback_safe = cb;
    callback_arg = cb_arg;
    lock.Unlock();
    return 0;
  }
  int wait_for_complete() {
    lock.Lock();
    while (!ack)
      cond.Wait(lock);
    lock.Unlock();
    return 0;
  }
  int wait_for_safe() {
    lock.Lock();
    while (!safe)
      cond.Wait(lock);
    lock.Unlock();
    return 0;
  }
  int is_complete() {
    lock.Lock();
    int r = ack;
    lock.Unlock();
    return r;
  }
  int is_safe() {
    lock.Lock();
    int r = safe;
    lock.Unlock();
    return r;
  }
  int get_return_value() {
    lock.Lock();
    int r = rval;
    lock.Unlock();
    return r;
  }
  uint64_t get_version() {
    lock.Lock();
    eversion_t v = objver;
    lock.Unlock();
    return v.version;
  }

  void get() {
    lock.Lock();
    assert(ref > 0);
    ref++;
    lock.Unlock();
  }
  void release() {
    lock.Lock();
    assert(!released);
    released = true;
    put_unlock();
  }
  void put() {
    lock.Lock();
    put_unlock();
  }
  void put_unlock() {
    assert(ref > 0);
    int n = --ref;
    lock.Unlock();
    if (!n)
      delete this;
  }
};

void librados::IoCtxImpl::queue_aio_write(AioCompletionImpl *c)
{
  get();
  aio_write_list_lock.Lock();
  assert(!c->io);
  c->io = this;
  c->aio_write_seq = ++aio_write_seq;
  aio_write_list.push_back(&c->aio_write_list_item);
  aio_write_list_lock.Unlock();
}

void librados::IoCtxImpl::complete_aio_write(AioCompletionImpl *c)
{
  aio_write_list_lock.Lock();
  assert(c->io == this);
  c->io = NULL;
  c->aio_write_list_item.remove_myself();
  aio_write_cond.Signal();
  aio_write_list_lock.Unlock();
  put();
}

void librados::IoCtxImpl::flush_aio_writes()
{
  aio_write_list_lock.Lock();
  tid_t seq = aio_write_seq;
  while (!aio_write_list.empty() &&
	 aio_write_list.front()->aio_write_seq <= seq)
    aio_write_cond.Wait(aio_write_list_lock);
  aio_write_list_lock.Unlock();
}

struct librados::ObjListCtx {
  librados::IoCtxImpl *ctx;
  Objecter::ListContext *lc;

  ObjListCtx(IoCtxImpl *c, Objecter::ListContext *l) : ctx(c), lc(l) {}
  ~ObjListCtx() {
    delete lc;
  }
};

struct librados::PoolAsyncCompletionImpl {
  Mutex lock;
  Cond cond;
  int ref, rval;
  bool released;
  bool done;

  rados_callback_t callback;
  void *callback_arg;

  PoolAsyncCompletionImpl() : lock("PoolAsyncCompletionImpl lock"),
			ref(1), rval(0), released(false), done(false),
			callback(0), callback_arg(0) {}

  int set_callback(void *cb_arg, rados_callback_t cb) {
    lock.Lock();
    callback = cb;
    callback_arg = cb_arg;
    lock.Unlock();
    return 0;
  }
  int wait() {
    lock.Lock();
    while (!done)
      cond.Wait(lock);
    lock.Unlock();
    return 0;
  }
  int is_complete() {
    lock.Lock();
    int r = done;
    lock.Unlock();
    return r;
  }
  int get_return_value() {
    lock.Lock();
    int r = rval;
    lock.Unlock();
    return r;
  }
  void get() {
    lock.Lock();
    assert(ref > 0);
    ref++;
    lock.Unlock();
  }
  void release() {
    lock.Lock();
    assert(!released);
    released = true;
    put_unlock();
  }
  void put() {
    lock.Lock();
    put_unlock();
  }
  void put_unlock() {
    assert(ref > 0);
    int n = --ref;
    lock.Unlock();
    if (!n)
      delete this;
  }
};

class librados::RadosClient : public Dispatcher
{
public:
  CephContext *cct;
  md_config_t *conf;
private:
  enum {
    DISCONNECTED, 
    CONNECTING,
    CONNECTED,
  } state;

  OSDMap osdmap;
  MonClient monclient;
  SimpleMessenger *messenger;

  bool _dispatch(Message *m);
  bool ms_dispatch(Message *m);

  bool ms_get_authorizer(int dest_type, AuthAuthorizer **authorizer, bool force_new) {
    //ldout(cct, 0) << "RadosClient::ms_get_authorizer type=" << dest_type << dendl;
    /* monitor authorization is being handled on different layer */
    if (dest_type == CEPH_ENTITY_TYPE_MON)
      return true;
    *authorizer = monclient.auth->build_authorizer(dest_type);
    return *authorizer != NULL;
  }
  void ms_handle_connect(Connection *con);
  bool ms_handle_reset(Connection *con);
  void ms_handle_remote_reset(Connection *con);


  Objecter *objecter;

  Mutex lock;
  Cond cond;
  SafeTimer timer;

public:
  RadosClient(CephContext *cct_) : Dispatcher(cct_),
		  cct(cct_), conf(cct_->_conf),
		  state(DISCONNECTED), monclient(cct_),
		  messenger(NULL), objecter(NULL),
		  lock("radosclient"), timer(cct, lock), max_watch_cookie(0)
  {
  }

  ~RadosClient();
  int connect();
  void shutdown();

  int64_t lookup_pool(const char *name) {
    int64_t ret = osdmap.lookup_pg_pool_name(name);
    if (ret < 0)
      return -ENOENT;
    return ret;
  }

  const char *get_pool_name(int64_t poolid_)
  {
    return osdmap.get_pool_name(poolid_);
  }

  ::ObjectOperation *prepare_assert_ops(IoCtxImpl *io, ::ObjectOperation *op);

  // snaps
  int snap_list(IoCtxImpl *io, vector<uint64_t> *snaps);
  int snap_lookup(IoCtxImpl *io, const char *name, uint64_t *snapid);
  int snap_get_name(IoCtxImpl *io, uint64_t snapid, std::string *s);
  int snap_get_stamp(IoCtxImpl *io, uint64_t snapid, time_t *t);
  int snap_create(rados_ioctx_t io, const char* snapname);
  int selfmanaged_snap_create(rados_ioctx_t io, uint64_t *snapid);
  int snap_remove(rados_ioctx_t io, const char* snapname);
  int rollback(rados_ioctx_t io_, const object_t& oid, const char *snapName);
  int selfmanaged_snap_remove(rados_ioctx_t io, uint64_t snapid);
  int selfmanaged_snap_rollback_object(rados_ioctx_t io, const object_t& oid,
                                       ::SnapContext& snapc, uint64_t snapid);

  // io
  int create(IoCtxImpl& io, const object_t& oid, bool exclusive);
  int create(IoCtxImpl& io, const object_t& oid, bool exclusive, const std::string& category);
  int write(IoCtxImpl& io, const object_t& oid, bufferlist& bl, size_t len, uint64_t off);
  int append(IoCtxImpl& io, const object_t& oid, bufferlist& bl, size_t len);
  int write_full(IoCtxImpl& io, const object_t& oid, bufferlist& bl);
  int clone_range(IoCtxImpl& io, const object_t& dst_oid, uint64_t dst_offset,
                  const object_t& src_oid, uint64_t src_offset, uint64_t len);
  int read(IoCtxImpl& io, const object_t& oid, bufferlist& bl, size_t len, uint64_t off);
  int mapext(IoCtxImpl& io, const object_t& oid, uint64_t off, size_t len,
	     std::map<uint64_t,uint64_t>& m);
  int sparse_read(IoCtxImpl& io, const object_t& oid, std::map<uint64_t,uint64_t>& m,
		  bufferlist& bl, size_t len, uint64_t off);
  int remove(IoCtxImpl& io, const object_t& oid);
  int stat(IoCtxImpl& io, const object_t& oid, uint64_t *psize, time_t *pmtime);
  int trunc(IoCtxImpl& io, const object_t& oid, uint64_t size);

  int tmap_update(IoCtxImpl& io, const object_t& oid, bufferlist& cmdbl);
  int tmap_put(IoCtxImpl& io, const object_t& oid, bufferlist& bl);
  int tmap_get(IoCtxImpl& io, const object_t& oid, bufferlist& bl);

  int exec(IoCtxImpl& io, const object_t& oid, const char *cls, const char *method, bufferlist& inbl, bufferlist& outbl);

  int getxattr(IoCtxImpl& io, const object_t& oid, const char *name, bufferlist& bl);
  int setxattr(IoCtxImpl& io, const object_t& oid, const char *name, bufferlist& bl);
  int getxattrs(IoCtxImpl& io, const object_t& oid, map<string, bufferlist>& attrset);
  int rmxattr(IoCtxImpl& io, const object_t& oid, const char *name);

  int pool_list(std::list<string>& ls);
  int get_pool_stats(std::list<string>& ls, map<string,::pool_stat_t>& result);
  int get_fs_stats(ceph_statfs& result);

  int pool_create(string& name, unsigned long long auid=0, __u8 crush_rule=0);
  int pool_create_async(string& name, PoolAsyncCompletionImpl *c, unsigned long long auid=0,
			__u8 crush_rule=0);
  int pool_delete(const char *name);
  int pool_change_auid(rados_ioctx_t io, unsigned long long auid);
  int pool_get_auid(rados_ioctx_t io, unsigned long long *auid);

  int pool_delete_async(const char *name, PoolAsyncCompletionImpl *c);
  int pool_change_auid_async(rados_ioctx_t io, unsigned long long auid, PoolAsyncCompletionImpl *c);

  int list(Objecter::ListContext *context, int max_entries);

  int operate(IoCtxImpl& io, const object_t& oid, ::ObjectOperation *o, time_t *pmtime);
  int operate_read(IoCtxImpl& io, const object_t& oid, ::ObjectOperation *o, bufferlist *pbl);
  int aio_operate(IoCtxImpl& io, const object_t& oid, ::ObjectOperation *o, AioCompletionImpl *c);

  struct C_aio_Ack : public Context {
    AioCompletionImpl *c;
    void finish(int r) {
      c->lock.Lock();
      c->rval = r;
      c->ack = true;
      c->cond.Signal();

      if (c->buf && c->bl.length() > 0) {
	unsigned l = MIN(c->bl.length(), c->maxlen);
	c->bl.copy(0, l, c->buf);
	c->rval = c->bl.length();
      }
      if (c->pbl) {
	*c->pbl = c->bl;
      }

      if (c->callback_complete) {
	rados_callback_t cb = c->callback_complete;
	void *cb_arg = c->callback_arg;
	c->lock.Unlock();
	cb(c, cb_arg);
	c->lock.Lock();
      }

      c->put_unlock();
    }
    C_aio_Ack(AioCompletionImpl *_c) : c(_c) {
      c->get();
    }
  };

  struct C_aio_sparse_read_Ack : public Context {
    AioCompletionImpl *c;
    bufferlist *data_bl;
    std::map<uint64_t,uint64_t> *m;

    void finish(int r) {
      c->lock.Lock();
      c->rval = r;
      c->ack = true;
      c->cond.Signal();

      bufferlist::iterator iter = c->bl.begin();
      if (r >= 0) {
        ::decode(*m, iter);
        ::decode(*data_bl, iter);
      }

      if (c->callback_complete) {
	rados_callback_t cb = c->callback_complete;
	void *cb_arg = c->callback_arg;
	c->lock.Unlock();
	cb(c, cb_arg);
	c->lock.Lock();
      }

      c->put_unlock();
    }
    C_aio_sparse_read_Ack(AioCompletionImpl *_c) : c(_c) {
      c->get();
    }
  };

  struct C_aio_Safe : public Context {
    AioCompletionImpl *c;
    void finish(int r) {
      c->lock.Lock();
      if (!c->ack) {
	c->rval = r;
	c->ack = true;
      }
      c->safe = true;
      c->cond.Signal();

      if (c->callback_safe) {
	rados_callback_t cb = c->callback_safe;
	void *cb_arg = c->callback_arg;
	c->lock.Unlock();
	cb(c, cb_arg);
	c->lock.Lock();
      }

      c->io->complete_aio_write(c);

      c->put_unlock();
    }
    C_aio_Safe(AioCompletionImpl *_c) : c(_c) {
      c->get();
    }
  };

  int aio_read(IoCtxImpl& io, const object_t oid, AioCompletionImpl *c,
			  bufferlist *pbl, size_t len, uint64_t off);
  int aio_read(IoCtxImpl& io, object_t oid, AioCompletionImpl *c,
	       char *buf, size_t len, uint64_t off);
  int aio_sparse_read(IoCtxImpl& io, const object_t oid,
		    AioCompletionImpl *c, std::map<uint64_t,uint64_t> *m,
		    bufferlist *data_bl, size_t len, uint64_t off);
  int aio_write(IoCtxImpl& io, const object_t &oid, AioCompletionImpl *c,
		const bufferlist& bl, size_t len, uint64_t off);
  int aio_append(IoCtxImpl& io, const object_t &oid, AioCompletionImpl *c,
		 const bufferlist& bl, size_t len);
  int aio_write_full(IoCtxImpl& io, const object_t &oid, AioCompletionImpl *c,
		     const bufferlist& bl);
  int aio_exec(IoCtxImpl& io, const object_t& oid, AioCompletionImpl *c,
               const char *cls, const char *method, bufferlist& inbl, bufferlist *outbl);

  struct C_PoolAsync_Safe : public Context {
    PoolAsyncCompletionImpl *c;
    void finish(int r) {
      c->lock.Lock();
      c->rval = r;
      c->done = true;
      c->cond.Signal();

      if (c->callback) {
	rados_callback_t cb = c->callback;
	void *cb_arg = c->callback_arg;
	c->lock.Unlock();
	cb(c, cb_arg);
	c->lock.Lock();
      }

      c->put_unlock();
    }
    C_PoolAsync_Safe(PoolAsyncCompletionImpl *_c) : c(_c) {
      c->get();
    }
  };

  static PoolAsyncCompletionImpl *pool_async_create_completion() {
    return new PoolAsyncCompletionImpl;
  }
  static PoolAsyncCompletionImpl *pool_async_create_completion(void *cb_arg, rados_callback_t cb) {
    PoolAsyncCompletionImpl *c = new PoolAsyncCompletionImpl;
    if (cb)
      c->set_callback(cb_arg, cb);
    return c;
  }

  static AioCompletionImpl *aio_create_completion() {
    return new AioCompletionImpl;
  }
  static AioCompletionImpl *aio_create_completion(void *cb_arg,
						  rados_callback_t cb_complete,
						  rados_callback_t cb_safe) {
    AioCompletionImpl *c = new AioCompletionImpl;
    if (cb_complete)
      c->set_complete_callback(cb_arg, cb_complete);
    if (cb_safe)
      c->set_safe_callback(cb_arg, cb_safe);
    return c;
  }

  // watch/notify
  struct WatchContext {
    IoCtxImpl *io_ctx_impl;
    const object_t oid;
    uint64_t cookie;
    uint64_t ver;
    librados::WatchCtx *ctx;
    uint64_t linger_id;

    WatchContext(IoCtxImpl *io_ctx_impl_, const object_t& _oc, librados::WatchCtx *_ctx)
      : io_ctx_impl(io_ctx_impl_), oid(_oc), ctx(_ctx), linger_id(0) {
      io_ctx_impl->get();
    }
    ~WatchContext() {
      io_ctx_impl->put();
    }
    void notify(RadosClient *client, MWatchNotify *m) {
      ctx->notify(m->opcode, m->ver, m->bl);
      if (m->opcode != WATCH_NOTIFY_COMPLETE) {
        client->_notify_ack(*io_ctx_impl, oid, m->notify_id, m->ver);
      }
    }
  };

  struct C_NotifyComplete : public librados::WatchCtx {
    Mutex *lock;
    Cond *cond;
    bool *done;

    C_NotifyComplete(Mutex *_l, Cond *_c, bool *_d) : lock(_l), cond(_c), done(_d) {
      *done = false;
    }

    void notify(uint8_t opcode, uint64_t ver, bufferlist& bl) {
      *done = true;
      cond->Signal();
    }
  };

  uint64_t max_watch_cookie;
  map<uint64_t, WatchContext *> watchers;

  void set_sync_op_version(IoCtxImpl& io, eversion_t& ver) {
      io.last_objver = ver;
  }

  void register_watcher(IoCtxImpl& io, const object_t& oid, librados::WatchCtx *ctx,
			uint64_t *cookie, WatchContext **pwc = NULL) {
    assert(lock.is_locked());
    WatchContext *wc = new WatchContext(&io, oid, ctx);
    *cookie = ++max_watch_cookie;
    watchers[*cookie] = wc;
    if (pwc)
      *pwc = wc;
  }

  void unregister_watcher(uint64_t cookie) {
    assert(lock.is_locked());
    map<uint64_t, WatchContext *>::iterator iter = watchers.find(cookie);
    if (iter != watchers.end()) {
      WatchContext *ctx = iter->second;
      if (ctx->linger_id)
        objecter->unregister_linger(ctx->linger_id);
      delete ctx;
      watchers.erase(iter);
    }
  }

  void watch_notify(MWatchNotify *m);

  int watch(IoCtxImpl& io, const object_t& oid, uint64_t ver, uint64_t *cookie, librados::WatchCtx *ctx);
  int unwatch(IoCtxImpl& io, const object_t& oid, uint64_t cookie);
  int notify(IoCtxImpl& io, const object_t& oid, uint64_t ver, bufferlist& bl);
  int _notify_ack(IoCtxImpl& io, const object_t& oid, uint64_t notify_id, uint64_t ver);

  eversion_t last_version(IoCtxImpl& io) {
    return io.last_objver;
  }
  void set_assert_version(IoCtxImpl& io, uint64_t ver) {
    io.assert_ver = ver;
  }
  void set_assert_src_version(IoCtxImpl& io, const object_t& oid, uint64_t ver) {
    io.assert_src_version[oid] = ver;
  }

  void set_notify_timeout(IoCtxImpl& io, uint32_t timeout) {
    io.notify_timeout = timeout;
  }
};

librados::IoCtxImpl::IoCtxImpl()
  : aio_write_list_lock("librados::IoCtxImpl::aio_write_list_lock")
{
}

librados::IoCtxImpl::IoCtxImpl(RadosClient *c, int pid, const char *pool_name_, snapid_t s)
  : ref_cnt(0), client(c), poolid(pid),
  pool_name(pool_name_), snap_seq(s), assert_ver(0),
  notify_timeout(c->cct->_conf->client_notify_timeout), oloc(pid),
  aio_write_list_lock("librados::IoCtxImpl::aio_write_list_lock"), aio_write_seq(0)
{
}

void librados::IoCtxImpl::set_snap_read(snapid_t s)
{
  if (!s)
    s = CEPH_NOSNAP;
  ldout(client->cct, 10) << "set snap read " << snap_seq << " -> " << s << dendl;
  snap_seq = s;
}

int librados::IoCtxImpl::set_snap_write_context(snapid_t seq, vector<snapid_t>& snaps)
{
  ::SnapContext n;
  ldout(client->cct, 10) << "set snap write context: seq = " << seq << " and snaps = " << snaps << dendl;
  n.seq = seq;
  n.snaps = snaps;
  if (!n.is_valid())
    return -EINVAL;
  snapc = n;
  return 0;
}

int librados::RadosClient::connect()
{
  common_init_finish(cct);

  int err;
  uint64_t nonce;

  // already connected?
  if (state == CONNECTING)
    return -EINPROGRESS;
  if (state == CONNECTED)
    return -EISCONN;
  state = CONNECTING;

  // get monmap
  err = monclient.build_initial_monmap();
  if (err < 0)
    goto out;

  err = -ENOMEM;
  messenger = new SimpleMessenger(cct);
  if (!messenger)
    goto out;

  // require OSDREPLYMUX feature.  this means we will fail to talk to
  // old servers.  this is necessary because otherwise we won't know
  // how to decompose the reply data into its consituent pieces.
  messenger->set_default_policy(SimpleMessenger::Policy::client(0, CEPH_FEATURE_OSDREPLYMUX));

  ldout(cct, 1) << "starting msgr at " << messenger->get_ms_addr() << dendl;

  messenger->register_entity(entity_name_t::CLIENT(-1));
  ldout(cct, 1) << "starting objecter" << dendl;

  err = -ENOMEM;
  objecter = new Objecter(cct, messenger, &monclient, &osdmap, lock, timer);
  if (!objecter)
    goto out;
  objecter->set_balanced_budget();

  monclient.set_messenger(messenger);

  messenger->add_dispatcher_head(this);

  nonce = getpid() + (1000000 * (uint64_t)rados_instance.inc());

  messenger->start_with_nonce(nonce);
  messenger->add_dispatcher_head(this);

  ldout(cct, 1) << "setting wanted keys" << dendl;
  monclient.set_want_keys(CEPH_ENTITY_TYPE_MON | CEPH_ENTITY_TYPE_OSD);
  ldout(cct, 1) << "calling monclient init" << dendl;
  err = monclient.init();
  if (err) {
    ldout(cct, 0) << conf->name << " initialization error " << cpp_strerror(-err) << dendl;
    shutdown();
    goto out;
  }

  err = monclient.authenticate(conf->client_mount_timeout);
  if (err) {
    ldout(cct, 0) << conf->name << " authentication error " << cpp_strerror(-err) << dendl;
    shutdown();
    goto out;
  }
  messenger->set_myname(entity_name_t::CLIENT(monclient.get_global_id()));

  lock.Lock();

  timer.init();

  objecter->set_client_incarnation(0);
  objecter->init();
  monclient.renew_subs();

  while (osdmap.get_epoch() == 0) {
    ldout(cct, 1) << "waiting for osdmap" << dendl;
    cond.Wait(lock);
  }
  state = CONNECTED;
  lock.Unlock();

  ldout(cct, 1) << "init done" << dendl;
  err = 0;

 out:
  if (err)
    state = DISCONNECTED;
  return err;
}

void librados::RadosClient::shutdown()
{
  lock.Lock();
  if (state == DISCONNECTED) {
    lock.Unlock();
    return;
  }
  state = DISCONNECTED;
  monclient.shutdown();
  if (objecter)
    objecter->shutdown();
  timer.shutdown();
  lock.Unlock();
  if (messenger) {
    messenger->shutdown();
    messenger->wait();
  }
  ldout(cct, 1) << "shutdown" << dendl;
}

librados::RadosClient::~RadosClient()
{
  if (messenger)
    messenger->destroy();
  if (objecter)
    delete objecter;
  common_destroy_context(cct);
  cct = NULL;
}


bool librados::RadosClient::ms_dispatch(Message *m)
{
  lock.Lock();
  bool ret = _dispatch(m);
  lock.Unlock();
  return ret;
}

void librados::RadosClient::ms_handle_connect(Connection *con)
{
  Mutex::Locker l(lock);
  objecter->ms_handle_connect(con);
}

bool librados::RadosClient::ms_handle_reset(Connection *con)
{
  Mutex::Locker l(lock);
  objecter->ms_handle_reset(con);
  return false;
}

void librados::RadosClient::ms_handle_remote_reset(Connection *con)
{
  Mutex::Locker l(lock);
  objecter->ms_handle_remote_reset(con);
}


bool librados::RadosClient::_dispatch(Message *m)
{
  switch (m->get_type()) {
  // OSD
  case CEPH_MSG_OSD_OPREPLY:
    objecter->handle_osd_op_reply((class MOSDOpReply*)m);
    break;
  case CEPH_MSG_OSD_MAP:
    objecter->handle_osd_map((MOSDMap*)m);
    cond.Signal();
    break;
  case MSG_GETPOOLSTATSREPLY:
    objecter->handle_get_pool_stats_reply((MGetPoolStatsReply*)m);
    break;

  case CEPH_MSG_MDS_MAP:
    break;

  case CEPH_MSG_STATFS_REPLY:
    objecter->handle_fs_stats_reply((MStatfsReply*)m);
    break;

  case CEPH_MSG_POOLOP_REPLY:
    objecter->handle_pool_op_reply((MPoolOpReply*)m);
    break;

  case CEPH_MSG_WATCH_NOTIFY:
    watch_notify((MWatchNotify *)m);
    break;
  default:
    return false;
  }

  return true;
}

int librados::RadosClient::pool_list(std::list<std::string>& v)
{
  Mutex::Locker l(lock);
  for (map<int64_t,pg_pool_t>::const_iterator p = osdmap.get_pools().begin();
       p != osdmap.get_pools().end();
       p++)
    v.push_back(osdmap.get_pool_name(p->first));
  return 0;
}

int librados::RadosClient::get_pool_stats(std::list<string>& pools,
					  map<string,::pool_stat_t>& result)
{
  Mutex mylock("RadosClient::get_pool_stats::mylock");
  Cond cond;
  bool done;

  lock.Lock();
  objecter->get_pool_stats(pools, &result, new C_SafeCond(&mylock, &cond, &done));
  lock.Unlock();

  mylock.Lock();
  while (!done)
    cond.Wait(mylock);
  mylock.Unlock();

  return 0;
}

int librados::RadosClient::get_fs_stats(ceph_statfs& stats)
{
  Mutex mylock ("RadosClient::get_fs_stats::mylock");
  Cond cond;
  bool done;
  lock.Lock();
  objecter->get_fs_stats(stats, new C_SafeCond(&mylock, &cond, &done));
  lock.Unlock();

  mylock.Lock();
  while (!done) cond.Wait(mylock);
  mylock.Unlock();

  return 0;
}


// SNAPS

int librados::RadosClient::snap_create(rados_ioctx_t io, const char *snapName)
{
  int reply;
  int64_t poolID = ((IoCtxImpl *)io)->poolid;
  string sName(snapName);

  Mutex mylock ("RadosClient::snap_create::mylock");
  Cond cond;
  bool done;
  lock.Lock();
  objecter->create_pool_snap(poolID,
			     sName,
			     new C_SafeCond(&mylock, &cond, &done, &reply));
  lock.Unlock();

  mylock.Lock();
  while(!done) cond.Wait(mylock);
  mylock.Unlock();
  return reply;
}

int librados::RadosClient::selfmanaged_snap_create(rados_ioctx_t io, uint64_t *psnapid)
{
  int reply;
  int64_t poolID = ((IoCtxImpl *)io)->poolid;

  Mutex mylock("RadosClient::selfmanaged_snap_create::mylock");
  Cond cond;
  bool done;
  lock.Lock();
  snapid_t snapid;
  objecter->allocate_selfmanaged_snap(poolID, &snapid,
				      new C_SafeCond(&mylock, &cond, &done, &reply));
  lock.Unlock();

  mylock.Lock();
  while (!done) cond.Wait(mylock);
  mylock.Unlock();
  if (reply == 0)
    *psnapid = snapid;
  return reply;
}

int librados::RadosClient::snap_remove(rados_ioctx_t io, const char *snapName)
{
  int reply;
  int64_t poolID = ((IoCtxImpl *)io)->poolid;
  string sName(snapName);

  Mutex mylock ("RadosClient::snap_remove::mylock");
  Cond cond;
  bool done;
  lock.Lock();
  objecter->delete_pool_snap(poolID,
			     sName,
			     new C_SafeCond(&mylock, &cond, &done, &reply));
  lock.Unlock();

  mylock.Lock();
  while(!done) cond.Wait(mylock);
  mylock.Unlock();
  return reply;
}

int librados::RadosClient::selfmanaged_snap_rollback_object(rados_ioctx_t io,
							    const object_t& oid,
							    ::SnapContext& snapc,
							    uint64_t snapid)
{
  int reply;
  IoCtxImpl* ctx = (IoCtxImpl *) io;

  Mutex mylock("RadosClient::snap_rollback::mylock");
  Cond cond;
  bool done;
  Context *onack = new C_SafeCond(&mylock, &cond, &done, &reply);

  lock.Lock();
  objecter->rollback_object(oid, ctx->oloc, snapc, snapid,
		     ceph_clock_now(cct), onack, NULL);
  lock.Unlock();

  mylock.Lock();
  while (!done) cond.Wait(mylock);
  mylock.Unlock();
  return reply;
}

int librados::RadosClient::rollback(rados_ioctx_t io_, const object_t& oid,
				    const char *snapName)
{
  IoCtxImpl* io = (IoCtxImpl *) io_;
  string sName(snapName);

  lock.Lock();
  snapid_t snap;
  const map<int64_t, pg_pool_t>& pools = objecter->osdmap->get_pools();
  const pg_pool_t& pg_pool = pools.find(io->poolid)->second;
  map<snapid_t, pool_snap_info_t>::const_iterator p;
  for (p = pg_pool.snaps.begin();
       p != pg_pool.snaps.end();
       ++p) {
    if (p->second.name == snapName) {
      snap = p->first;
      break;
    }
  }
  if (p == pg_pool.snaps.end()) {
    lock.Unlock();
    return -ENOENT;
  }
  lock.Unlock();

  return selfmanaged_snap_rollback_object(io_, oid, io->snapc, snap);
}

int librados::RadosClient::selfmanaged_snap_remove(rados_ioctx_t io, uint64_t snapid)
{
  int reply;
  int64_t poolID = ((IoCtxImpl *)io)->poolid;

  Mutex mylock("RadosClient::selfmanaged_snap_remove::mylock");
  Cond cond;
  bool done;
  lock.Lock();
  objecter->delete_selfmanaged_snap(poolID, snapid_t(snapid),
				      new C_SafeCond(&mylock, &cond, &done, &reply));
  lock.Unlock();

  mylock.Lock();
  while (!done) cond.Wait(mylock);
  mylock.Unlock();
  return (int)reply;
}

int librados::RadosClient::pool_create(string& name, unsigned long long auid,
				       __u8 crush_rule)
{
  int reply;

  Mutex mylock ("RadosClient::pool_create::mylock");
  Cond cond;
  bool done;
  lock.Lock();
  objecter->create_pool(name,
			new C_SafeCond(&mylock, &cond, &done, &reply),
			auid, crush_rule);
  lock.Unlock();

  mylock.Lock();
  while(!done)
    cond.Wait(mylock);
  mylock.Unlock();
  return reply;
}

int librados::RadosClient::pool_create_async(string& name, PoolAsyncCompletionImpl *c,
					     unsigned long long auid,
					     __u8 crush_rule)
{
  Mutex::Locker l(lock);
  objecter->create_pool(name,
			new C_PoolAsync_Safe(c),
			auid, crush_rule);
  return 0;
}

int librados::RadosClient::pool_delete(const char *name)
{
  int tmp_pool_id = osdmap.lookup_pg_pool_name(name);
  if (tmp_pool_id < 0)
    return -ENOENT;

  Mutex mylock("RadosClient::pool_delete::mylock");
  Cond cond;
  bool done;
  lock.Lock();
  int reply = 0;
  objecter->delete_pool(tmp_pool_id, new C_SafeCond(&mylock, &cond, &done, &reply));
  lock.Unlock();

  mylock.Lock();
  while (!done) cond.Wait(mylock);
  mylock.Unlock();
  return reply;
}

int librados::RadosClient::pool_delete_async(const char *name, PoolAsyncCompletionImpl *c)
{
  int tmp_pool_id = osdmap.lookup_pg_pool_name(name);
  if (tmp_pool_id < 0)
    return -ENOENT;

  Mutex::Locker l(lock);
  objecter->delete_pool(tmp_pool_id, new C_PoolAsync_Safe(c));

  return 0;
}

int librados::RadosClient::pool_change_auid(rados_ioctx_t io, unsigned long long auid)
{
  int reply;

  int64_t poolID = ((IoCtxImpl *)io)->poolid;

  Mutex mylock("RadosClient::pool_change_auid::mylock");
  Cond cond;
  bool done;
  lock.Lock();
  objecter->change_pool_auid(poolID,
			     new C_SafeCond(&mylock, &cond, &done, &reply),
			     auid);
  lock.Unlock();

  mylock.Lock();
  while (!done) cond.Wait(mylock);
  mylock.Unlock();
  return reply;
}

int librados::RadosClient::pool_change_auid_async(rados_ioctx_t io, unsigned long long auid,
						  PoolAsyncCompletionImpl *c)
{
  int64_t poolID = ((IoCtxImpl *)io)->poolid;

  Mutex::Locker l(lock);
  objecter->change_pool_auid(poolID,
			     new C_PoolAsync_Safe(c),
			     auid);
  return 0;
}

int librados::RadosClient::pool_get_auid(rados_ioctx_t io, unsigned long long *auid)
{
  Mutex::Locker l(lock);
  int64_t pool_id = ((IoCtxImpl *)io)->poolid;
  const pg_pool_t *pg = osdmap.get_pg_pool(pool_id);
  if (!pg)
    return -ENOENT;
  *auid = pg->auid;
  return 0;
}

int librados::RadosClient::snap_list(IoCtxImpl *io, vector<uint64_t> *snaps)
{
  Mutex::Locker l(lock);
  const pg_pool_t *pi = objecter->osdmap->get_pg_pool(io->poolid);
  for (map<snapid_t,pool_snap_info_t>::const_iterator p = pi->snaps.begin();
       p != pi->snaps.end();
       p++)
    snaps->push_back(p->first);
  return 0;
}

int librados::RadosClient::snap_lookup(IoCtxImpl *io, const char *name, uint64_t *snapid)
{
  Mutex::Locker l(lock);
  const pg_pool_t *pi = objecter->osdmap->get_pg_pool(io->poolid);
  for (map<snapid_t,pool_snap_info_t>::const_iterator p = pi->snaps.begin();
       p != pi->snaps.end();
       p++) {
    if (p->second.name == name) {
      *snapid = p->first;
      return 0;
    }
  }
  return -ENOENT;
}

int librados::RadosClient::snap_get_name(IoCtxImpl *io, uint64_t snapid, std::string *s)
{
  Mutex::Locker l(lock);
  const pg_pool_t *pi = objecter->osdmap->get_pg_pool(io->poolid);
  map<snapid_t,pool_snap_info_t>::const_iterator p = pi->snaps.find(snapid);
  if (p == pi->snaps.end())
    return -ENOENT;
  *s = p->second.name.c_str();
  return 0;
}

int librados::RadosClient::snap_get_stamp(IoCtxImpl *io, uint64_t snapid, time_t *t)
{
  Mutex::Locker l(lock);
  const pg_pool_t *pi = objecter->osdmap->get_pg_pool(io->poolid);
  map<snapid_t,pool_snap_info_t>::const_iterator p = pi->snaps.find(snapid);
  if (p == pi->snaps.end())
    return -ENOENT;
  *t = p->second.stamp.sec();
  return 0;
}


// IO

int librados::RadosClient::list(Objecter::ListContext *context, int max_entries)
{
  Cond cond;
  bool done;
  int r = 0;
  object_t oid;
  Mutex mylock("RadosClient::list::mylock");

  if (context->at_end)
    return 0;

  context->max_entries = max_entries;

  lock.Lock();
  objecter->list_objects(context, new C_SafeCond(&mylock, &cond, &done, &r));
  lock.Unlock();

  mylock.Lock();
  while(!done)
    cond.Wait(mylock);
  mylock.Unlock();

  return r;
}

int librados::RadosClient::create(IoCtxImpl& io, const object_t& oid, bool exclusive)
{
  utime_t ut = ceph_clock_now(cct);

  /* can't write to a snapshot */
  if (io.snap_seq != CEPH_NOSNAP)
    return -EROFS;

  Mutex mylock("RadosClient::create::mylock");
  Cond cond;
  bool done;
  int r;
  eversion_t ver;

  Context *onack = new C_SafeCond(&mylock, &cond, &done, &r);

  lock.Lock();
  objecter->create(oid, io.oloc,
		  io.snapc, ut, 0, (exclusive ? CEPH_OSD_OP_FLAG_EXCL : 0),
		  onack, NULL, &ver);
  lock.Unlock();

  mylock.Lock();
  while (!done)
    cond.Wait(mylock);
  mylock.Unlock();

  set_sync_op_version(io, ver);

  return r;
}

int librados::RadosClient::create(IoCtxImpl& io, const object_t& oid, bool exclusive,
				  const std::string& category)
{
  utime_t ut = ceph_clock_now(cct);

  /* can't write to a snapshot */
  if (io.snap_seq != CEPH_NOSNAP)
    return -EROFS;

  Mutex mylock("RadosClient::create::mylock");
  Cond cond;
  bool done;
  int r;
  eversion_t ver;

  Context *onack = new C_SafeCond(&mylock, &cond, &done, &r);

  ::ObjectOperation o;
  o.create(exclusive ? CEPH_OSD_OP_FLAG_EXCL : 0, category);

  lock.Lock();
  objecter->mutate(oid, io.oloc, o, io.snapc, ut, 0, onack, NULL, &ver);
  lock.Unlock();

  mylock.Lock();
  while (!done)
    cond.Wait(mylock);
  mylock.Unlock();

  set_sync_op_version(io, ver);

  return r;
}

/*
 * add any version assert operations that are appropriate given the
 * stat in the IoCtx, either the target version assert or any src
 * object asserts.  these affect a single ioctx operation, so clear
 * the ioctx state when we're doing.
 *
 * return a pointer to the ObjectOperation if we added any events;
 * this is convenient for passing the extra_ops argument into Objecter
 * methods.
 */
::ObjectOperation *librados::RadosClient::prepare_assert_ops(IoCtxImpl *io, ::ObjectOperation *op)
{
  ::ObjectOperation *pop = NULL;
  if (io->assert_ver) {
    op->assert_version(io->assert_ver);
    io->assert_ver = 0;
    pop = op;
  }
  while (!io->assert_src_version.empty()) {
    map<object_t,uint64_t>::iterator p = io->assert_src_version.begin();
    op->assert_src_version(p->first, CEPH_NOSNAP, p->second);
    io->assert_src_version.erase(p);
    pop = op;
  }
  return pop;
}

int librados::RadosClient::write(IoCtxImpl& io, const object_t& oid, bufferlist& bl,
				 size_t len, uint64_t off)
{
  utime_t ut = ceph_clock_now(cct);

  /* can't write to a snapshot */
  if (io.snap_seq != CEPH_NOSNAP)
    return -EROFS;

  Mutex mylock("RadosClient::write::mylock");
  Cond cond;
  bool done;
  int r;

  Context *onack = new C_SafeCond(&mylock, &cond, &done, &r);
  eversion_t ver;

  // extra ops?
  ::ObjectOperation op;
  ::ObjectOperation *pop = prepare_assert_ops(&io, &op);
  
  lock.Lock();
  objecter->write(oid, io.oloc,
		  off, len, io.snapc, bl, ut, 0,
		  onack, NULL, &ver, pop);
  lock.Unlock();

  mylock.Lock();
  while (!done)
    cond.Wait(mylock);
  mylock.Unlock();

  set_sync_op_version(io, ver);

  if (r < 0)
    return r;

  return len;
}

int librados::RadosClient::append(IoCtxImpl& io, const object_t& oid, bufferlist& bl, size_t len)
{
  utime_t ut = ceph_clock_now(cct);

  /* can't write to a snapshot */
  if (io.snap_seq != CEPH_NOSNAP)
    return -EROFS;

  Mutex mylock("RadosClient::append::mylock");
  Cond cond;
  bool done;
  int r;

  Context *onack = new C_SafeCond(&mylock, &cond, &done, &r);
  eversion_t ver;

  ::ObjectOperation op;
  ::ObjectOperation *pop = prepare_assert_ops(&io, &op);

  lock.Lock();
  objecter->append(oid, io.oloc,
		  len, io.snapc, bl, ut, 0,
		  onack, NULL, &ver, pop);
  lock.Unlock();

  mylock.Lock();
  while (!done)
    cond.Wait(mylock);
  mylock.Unlock();

  set_sync_op_version(io, ver);

  if (r < 0)
    return r;

  return len;
}

int librados::RadosClient::write_full(IoCtxImpl& io, const object_t& oid, bufferlist& bl)
{
  utime_t ut = ceph_clock_now(cct);

  /* can't write to a snapshot */
  if (io.snap_seq != CEPH_NOSNAP)
    return -EROFS;

  Mutex mylock("RadosClient::write_full::mylock");
  Cond cond;
  bool done;
  int r;

  Context *onack = new C_SafeCond(&mylock, &cond, &done, &r);

  eversion_t ver;

  ::ObjectOperation op;
  ::ObjectOperation *pop = prepare_assert_ops(&io, &op);

  lock.Lock();
  objecter->write_full(oid, io.oloc,
		  io.snapc, bl, ut, 0,
		  onack, NULL, &ver, pop);
  lock.Unlock();

  mylock.Lock();
  while (!done)
    cond.Wait(mylock);
  mylock.Unlock();

  set_sync_op_version(io, ver);

  return r;
}

int librados::RadosClient::clone_range(IoCtxImpl& io,
				       const object_t& dst_oid, uint64_t dst_offset,
				       const object_t& src_oid, uint64_t src_offset,
				       uint64_t len)
{
  utime_t ut = ceph_clock_now(cct);

  /* can't write to a snapshot */
  if (io.snap_seq != CEPH_NOSNAP)
    return -EROFS;

  Mutex mylock("RadosClient::clone_range::mylock");
  Cond cond;
  bool done;
  int r;
  Context *onack = new C_SafeCond(&mylock, &cond, &done, &r);
  eversion_t ver;

  bufferlist outbl;

  lock.Lock();
  ::ObjectOperation wr;
  prepare_assert_ops(&io, &wr);
  wr.clone_range(src_oid, src_offset, len, dst_offset);
  objecter->mutate(dst_oid, io.oloc, wr, io.snapc, ut, 0, onack, NULL, &ver);
  lock.Unlock();

  mylock.Lock();
  while (!done)
    cond.Wait(mylock);
  mylock.Unlock();

  set_sync_op_version(io, ver);

  return r;
}

int librados::RadosClient::operate(IoCtxImpl& io, const object_t& oid,
				   ::ObjectOperation *o, time_t *pmtime)
{
  utime_t ut;
  if (pmtime) {
    ut = utime_t(*pmtime, 0);
  } else {
    ut = ceph_clock_now(cct);
  }

  /* can't write to a snapshot */
  if (io.snap_seq != CEPH_NOSNAP)
    return -EROFS;

  if (!o->size())
    return 0;

  Mutex mylock("RadosClient::mutate::mylock");
  Cond cond;
  bool done;
  int r;
  eversion_t ver;

  Context *onack = new C_SafeCond(&mylock, &cond, &done, &r);

  lock.Lock();
  objecter->mutate(oid, io.oloc,
	           *o, io.snapc, ut, 0,
	           onack, NULL, &ver);
  lock.Unlock();

  mylock.Lock();
  while (!done)
    cond.Wait(mylock);
  mylock.Unlock();

  set_sync_op_version(io, ver);

  return r;
}

int librados::RadosClient::operate_read(IoCtxImpl& io, const object_t& oid,
					::ObjectOperation *o, bufferlist *pbl)
{
  if (!o->size())
    return 0;

  Mutex mylock("RadosClient::mutate::mylock");
  Cond cond;
  bool done;
  int r;
  eversion_t ver;

  Context *onack = new C_SafeCond(&mylock, &cond, &done, &r);

  lock.Lock();
  objecter->read(oid, io.oloc,
	           *o, io.snap_seq, pbl, 0,
	           onack, &ver);
  lock.Unlock();

  mylock.Lock();
  while (!done)
    cond.Wait(mylock);
  mylock.Unlock();

  set_sync_op_version(io, ver);

  return r;
}

int librados::RadosClient::aio_operate(IoCtxImpl& io, const object_t& oid,
				       ::ObjectOperation *o, AioCompletionImpl *c)
{
  utime_t ut = ceph_clock_now(cct);
  /* can't write to a snapshot */
  if (io.snap_seq != CEPH_NOSNAP)
    return -EROFS;

  Context *onack = new C_aio_Ack(c);
  Context *oncommit = new C_aio_Safe(c);

  io.queue_aio_write(c);

  Mutex::Locker l(lock);
  objecter->mutate(oid, io.oloc, *o, io.snapc, ut, 0, onack, oncommit, &c->objver);

  return 0;
}

int librados::RadosClient::aio_read(IoCtxImpl& io, const object_t oid, AioCompletionImpl *c,
				    bufferlist *pbl, size_t len, uint64_t off)
{

  Context *onack = new C_aio_Ack(c);
  eversion_t ver;

  c->pbl = pbl;

  Mutex::Locker l(lock);
  objecter->read(oid, io.oloc,
		 off, len, io.snap_seq, &c->bl, 0,
		 onack, &c->objver);
  return 0;
}

int librados::RadosClient::aio_read(IoCtxImpl& io, const object_t oid, AioCompletionImpl *c,
				    char *buf, size_t len, uint64_t off)
{
  Context *onack = new C_aio_Ack(c);

  c->buf = buf;
  c->maxlen = len;

  Mutex::Locker l(lock);
  objecter->read(oid, io.oloc,
		 off, len, io.snap_seq, &c->bl, 0,
		 onack, &c->objver);

  return 0;
}

int librados::RadosClient::aio_sparse_read(IoCtxImpl& io, const object_t oid,
					   AioCompletionImpl *c, std::map<uint64_t,uint64_t> *m,
					   bufferlist *data_bl, size_t len, uint64_t off)
{

  C_aio_sparse_read_Ack *onack = new C_aio_sparse_read_Ack(c);
  onack->m = m;
  onack->data_bl = data_bl;
  eversion_t ver;

  c->pbl = NULL;

  Mutex::Locker l(lock);
  objecter->sparse_read(oid, io.oloc,
		 off, len, io.snap_seq, &c->bl, 0,
		 onack);
  return 0;
}

int librados::RadosClient::aio_write(IoCtxImpl& io, const object_t &oid, AioCompletionImpl *c,
				     const bufferlist& bl, size_t len, uint64_t off)
{
  utime_t ut = ceph_clock_now(cct);

  /* can't write to a snapshot */
  if (io.snap_seq != CEPH_NOSNAP)
    return -EROFS;

  io.queue_aio_write(c);

  Context *onack = new C_aio_Ack(c);
  Context *onsafe = new C_aio_Safe(c);

  Mutex::Locker l(lock);
  objecter->write(oid, io.oloc,
		  off, len, io.snapc, bl, ut, 0,
		  onack, onsafe, &c->objver);

  return 0;
}

int librados::RadosClient::aio_append(IoCtxImpl& io, const object_t &oid, AioCompletionImpl *c,
				      const bufferlist& bl, size_t len)
{
  utime_t ut = ceph_clock_now(cct);

  /* can't write to a snapshot */
  if (io.snap_seq != CEPH_NOSNAP)
    return -EROFS;

  io.queue_aio_write(c);

  Context *onack = new C_aio_Ack(c);
  Context *onsafe = new C_aio_Safe(c);

  Mutex::Locker l(lock);
  objecter->append(oid, io.oloc,
		  len, io.snapc, bl, ut, 0,
		  onack, onsafe, &c->objver);

  return 0;
}

int librados::RadosClient::aio_write_full(IoCtxImpl& io, const object_t &oid,
					  AioCompletionImpl *c, const bufferlist& bl)
{
  utime_t ut = ceph_clock_now(cct);

  /* can't write to a snapshot */
  if (io.snap_seq != CEPH_NOSNAP)
    return -EROFS;

  io.queue_aio_write(c);

  Context *onack = new C_aio_Ack(c);
  Context *onsafe = new C_aio_Safe(c);

  Mutex::Locker l(lock);
  objecter->write_full(oid, io.oloc,
		  io.snapc, bl, ut, 0,
		  onack, onsafe, &c->objver);

  return 0;
}

int librados::RadosClient::remove(IoCtxImpl& io, const object_t& oid)
{
  utime_t ut = ceph_clock_now(cct);

  /* can't write to a snapshot */
  if (io.snap_seq != CEPH_NOSNAP)
    return -EROFS;

  Mutex mylock("RadosClient::remove::mylock");
  Cond cond;
  bool done;
  int r;
  Context *onack = new C_SafeCond(&mylock, &cond, &done, &r);
  eversion_t ver;

  ::ObjectOperation op;
  ::ObjectOperation *pop = prepare_assert_ops(&io, &op);

  lock.Lock();
  objecter->remove(oid, io.oloc,
		  io.snapc, ut, 0,
		  onack, NULL, &ver, pop);
  lock.Unlock();

  mylock.Lock();
  while (!done)
    cond.Wait(mylock);
  mylock.Unlock();

  set_sync_op_version(io, ver);

  return r;
}

int librados::RadosClient::trunc(IoCtxImpl& io, const object_t& oid, uint64_t size)
{
  utime_t ut = ceph_clock_now(cct);

  /* can't write to a snapshot */
  if (io.snap_seq != CEPH_NOSNAP)
    return -EROFS;

  Mutex mylock("RadosClient::write_full::mylock");
  Cond cond;
  bool done;
  int r;

  Context *onack = new C_SafeCond(&mylock, &cond, &done, &r);
  eversion_t ver;

  ::ObjectOperation op;
  ::ObjectOperation *pop = prepare_assert_ops(&io, &op);

  lock.Lock();
  objecter->trunc(oid, io.oloc,
		  io.snapc, ut, 0,
		  size, 0,
		  onack, NULL, &ver, pop);
  lock.Unlock();

  mylock.Lock();
  while (!done)
    cond.Wait(mylock);
  mylock.Unlock();

  set_sync_op_version(io, ver);

  return r;
}

int librados::RadosClient::tmap_update(IoCtxImpl& io, const object_t& oid, bufferlist& cmdbl)
{
  utime_t ut = ceph_clock_now(cct);

  /* can't write to a snapshot */
  if (io.snap_seq != CEPH_NOSNAP)
    return -EROFS;

  Mutex mylock("RadosClient::tmap_update::mylock");
  Cond cond;
  bool done;
  int r;
  Context *onack = new C_SafeCond(&mylock, &cond, &done, &r);
  eversion_t ver;

  bufferlist outbl;

  lock.Lock();
  ::ObjectOperation wr;
  prepare_assert_ops(&io, &wr);
  wr.tmap_update(cmdbl);
  objecter->mutate(oid, io.oloc, wr, io.snapc, ut, 0, onack, NULL, &ver);
  lock.Unlock();

  mylock.Lock();
  while (!done)
    cond.Wait(mylock);
  mylock.Unlock();

  set_sync_op_version(io, ver);

  return r;
}

int librados::RadosClient::tmap_put(IoCtxImpl& io, const object_t& oid, bufferlist& bl)
{
  utime_t ut = ceph_clock_now(cct);

  /* can't write to a snapshot */
  if (io.snap_seq != CEPH_NOSNAP)
    return -EROFS;

  Mutex mylock("RadosClient::tmap_put::mylock");
  Cond cond;
  bool done;
  int r;
  Context *onack = new C_SafeCond(&mylock, &cond, &done, &r);
  eversion_t ver;

  bufferlist outbl;

  lock.Lock();
  ::ObjectOperation wr;
  prepare_assert_ops(&io, &wr);
  wr.tmap_put(bl);
  objecter->mutate(oid, io.oloc, wr, io.snapc, ut, 0, onack, NULL, &ver);
  lock.Unlock();

  mylock.Lock();
  while (!done)
    cond.Wait(mylock);
  mylock.Unlock();

  set_sync_op_version(io, ver);

  return r;
}

int librados::RadosClient::tmap_get(IoCtxImpl& io, const object_t& oid, bufferlist& bl)
{
  /* can't write to a snapshot */
  if (io.snap_seq != CEPH_NOSNAP)
    return -EROFS;

  Mutex mylock("RadosClient::tmap_put::mylock");
  Cond cond;
  bool done;
  int r;
  Context *onack = new C_SafeCond(&mylock, &cond, &done, &r);
  eversion_t ver;

  bufferlist outbl;

  lock.Lock();
  ::ObjectOperation rd;
  prepare_assert_ops(&io, &rd);
  rd.tmap_get();
  objecter->read(oid, io.oloc, rd, io.snap_seq, &bl, 0, onack, &ver);
  lock.Unlock();

  mylock.Lock();
  while (!done)
    cond.Wait(mylock);
  mylock.Unlock();

  set_sync_op_version(io, ver);

  return r;
}


int librados::RadosClient::exec(IoCtxImpl& io, const object_t& oid,
				const char *cls, const char *method,
				bufferlist& inbl, bufferlist& outbl)
{
  Mutex mylock("RadosClient::exec::mylock");
  Cond cond;
  bool done;
  int r;
  Context *onack = new C_SafeCond(&mylock, &cond, &done, &r);
  eversion_t ver;


  lock.Lock();
  ::ObjectOperation rd;
  prepare_assert_ops(&io, &rd);
  rd.call(cls, method, inbl);
  objecter->read(oid, io.oloc, rd, io.snap_seq, &outbl, 0, onack, &ver);
  lock.Unlock();

  mylock.Lock();
  while (!done)
    cond.Wait(mylock);
  mylock.Unlock();

  set_sync_op_version(io, ver);

  return r;
}

int librados::RadosClient::aio_exec(IoCtxImpl& io, const object_t& oid, AioCompletionImpl *c,
				const char *cls, const char *method,
				bufferlist& inbl, bufferlist *outbl)
{
  Context *onack = new C_aio_Ack(c);

  Mutex::Locker l(lock);
  ::ObjectOperation rd;
  prepare_assert_ops(&io, &rd);
  rd.call(cls, method, inbl);
  objecter->read(oid, io.oloc, rd, io.snap_seq, outbl, 0, onack, &c->objver);

  return 0;
}

int librados::RadosClient::read(IoCtxImpl& io, const object_t& oid,
				bufferlist& bl, size_t len, uint64_t off)
{
  CephContext *cct = io.client->cct;
  Mutex mylock("RadosClient::read::mylock");
  Cond cond;
  bool done;
  int r;
  Context *onack = new C_SafeCond(&mylock, &cond, &done, &r);
  eversion_t ver;

  ::ObjectOperation op;
  ::ObjectOperation *pop = prepare_assert_ops(&io, &op);

  lock.Lock();
  objecter->read(oid, io.oloc,
	      off, len, io.snap_seq, &bl, 0,
              onack, &ver, pop);
  lock.Unlock();

  mylock.Lock();
  while (!done)
    cond.Wait(mylock);
  mylock.Unlock();
  ldout(cct, 10) << "Objecter returned from read r=" << r << dendl;

  set_sync_op_version(io, ver);

  if (r < 0)
    return r;

  if (bl.length() < len) {
    ldout(cct, 10) << "Returned length " << bl.length()
	     << " less than original length "<< len << dendl;
  }

  return bl.length();
}

int librados::RadosClient::mapext(IoCtxImpl& io, const object_t& oid,
				  uint64_t off, size_t len, std::map<uint64_t,uint64_t>& m)
{
  CephContext *cct = io.client->cct;
  bufferlist bl;

  Mutex mylock("RadosClient::read::mylock");
  Cond cond;
  bool done;
  int r;
  Context *onack = new C_SafeCond(&mylock, &cond, &done, &r);

  lock.Lock();
  objecter->mapext(oid, io.oloc,
	      off, len, io.snap_seq, &bl, 0,
              onack);
  lock.Unlock();

  mylock.Lock();
  while (!done)
    cond.Wait(mylock);
  mylock.Unlock();
  ldout(cct, 10) << "Objecter returned from read r=" << r << dendl;

  if (r < 0)
    return r;

  bufferlist::iterator iter = bl.begin();
  ::decode(m, iter);

  return m.size();
}

int librados::RadosClient::sparse_read(IoCtxImpl& io, const object_t& oid,
				       std::map<uint64_t,uint64_t>& m,
				       bufferlist& data_bl, size_t len, uint64_t off)
{
  CephContext *cct = io.client->cct;
  bufferlist bl;

  Mutex mylock("RadosClient::read::mylock");
  Cond cond;
  bool done;
  int r;
  Context *onack = new C_SafeCond(&mylock, &cond, &done, &r);

  lock.Lock();
  objecter->sparse_read(oid, io.oloc,
	      off, len, io.snap_seq, &bl, 0,
              onack);
  lock.Unlock();

  mylock.Lock();
  while (!done)
    cond.Wait(mylock);
  mylock.Unlock();
  ldout(cct, 10) << "Objecter returned from read r=" << r << dendl;

  if (r < 0)
    return r;

  bufferlist::iterator iter = bl.begin();
  ::decode(m, iter);
  ::decode(data_bl, iter);

  return m.size();
}

int librados::RadosClient::stat(IoCtxImpl& io, const object_t& oid, uint64_t *psize, time_t *pmtime)
{
  CephContext *cct = io.client->cct;
  Mutex mylock("RadosClient::stat::mylock");
  Cond cond;
  bool done;
  int r;
  Context *onack = new C_SafeCond(&mylock, &cond, &done, &r);
  uint64_t size;
  utime_t mtime;
  eversion_t ver;

  if (!psize)
    psize = &size;

  ::ObjectOperation op;
  ::ObjectOperation *pop = prepare_assert_ops(&io, &op);

  lock.Lock();
  objecter->stat(oid, io.oloc,
	      io.snap_seq, psize, &mtime, 0,
              onack, &ver, pop);
  lock.Unlock();

  mylock.Lock();
  while (!done)
    cond.Wait(mylock);
  mylock.Unlock();
  ldout(cct, 10) << "Objecter returned from stat" << dendl;

  if (r >= 0 && pmtime) {
    *pmtime = mtime.sec();
  }

  set_sync_op_version(io, ver);

  return r;
}

int librados::RadosClient::getxattr(IoCtxImpl& io, const object_t& oid,
				    const char *name, bufferlist& bl)
{
  CephContext *cct = io.client->cct;
  Mutex mylock("RadosClient::getxattr::mylock");
  Cond cond;
  bool done;
  int r;
  Context *onack = new C_SafeCond(&mylock, &cond, &done, &r);
  eversion_t ver;

  ::ObjectOperation op;
  ::ObjectOperation *pop = prepare_assert_ops(&io, &op);

  lock.Lock();
  objecter->getxattr(oid, io.oloc,
	      name, io.snap_seq, &bl, 0,
              onack, &ver, pop);
  lock.Unlock();

  mylock.Lock();
  while (!done)
    cond.Wait(mylock);
  mylock.Unlock();
  ldout(cct, 10) << "Objecter returned from getxattr" << dendl;

  set_sync_op_version(io, ver);

  if (r < 0)
    return r;

  return bl.length();
}

int librados::RadosClient::rmxattr(IoCtxImpl& io, const object_t& oid, const char *name)
{
  utime_t ut = ceph_clock_now(cct);

  /* can't write to a snapshot */
  if (io.snap_seq != CEPH_NOSNAP)
    return -EROFS;

  Mutex mylock("RadosClient::rmxattr::mylock");
  Cond cond;
  bool done;
  int r;

  Context *onack = new C_SafeCond(&mylock, &cond, &done, &r);
  eversion_t ver;

  ::ObjectOperation op;
  ::ObjectOperation *pop = prepare_assert_ops(&io, &op);

  lock.Lock();
  objecter->removexattr(oid, io.oloc, name,
		  io.snapc, ut, 0,
		  onack, NULL, &ver, pop);
  lock.Unlock();

  mylock.Lock();
  while (!done)
    cond.Wait(mylock);
  mylock.Unlock();

  set_sync_op_version(io, ver);

  if (r < 0)
    return r;

  return 0;
}

int librados::RadosClient::setxattr(IoCtxImpl& io, const object_t& oid,
				    const char *name, bufferlist& bl)
{
  utime_t ut = ceph_clock_now(cct);

  /* can't write to a snapshot */
  if (io.snap_seq != CEPH_NOSNAP)
    return -EROFS;

  Mutex mylock("RadosClient::setxattr::mylock");
  Cond cond;
  bool done;
  int r;

  Context *onack = new C_SafeCond(&mylock, &cond, &done, &r);
  eversion_t ver;

  ::ObjectOperation op;
  ::ObjectOperation *pop = prepare_assert_ops(&io, &op);

  lock.Lock();
  objecter->setxattr(oid, io.oloc, name,
		  io.snapc, bl, ut, 0,
		  onack, NULL, &ver, pop);
  lock.Unlock();

  mylock.Lock();
  while (!done)
    cond.Wait(mylock);
  mylock.Unlock();

  set_sync_op_version(io, ver);

  if (r < 0)
    return r;

  return 0;
}

int librados::RadosClient::getxattrs(IoCtxImpl& io, const object_t& oid,
				     map<std::string, bufferlist>& attrset)
{
  CephContext *cct = io.client->cct;
  Mutex mylock("RadosClient::getexattrs::mylock");
  Cond cond;
  bool done;
  int r;
  eversion_t ver;

  ::ObjectOperation op;
  ::ObjectOperation *pop = prepare_assert_ops(&io, &op);

  Context *onack = new C_SafeCond(&mylock, &cond, &done, &r);

  lock.Lock();
  map<string, bufferlist> aset;
  objecter->getxattrs(oid, io.oloc, io.snap_seq,
		      aset,
		      0, onack, &ver, pop);
  lock.Unlock();

  attrset.clear();


  mylock.Lock();
  while (!done)
    cond.Wait(mylock);
  mylock.Unlock();

  for (map<string,bufferlist>::iterator p = aset.begin(); p != aset.end(); p++) {
    ldout(cct, 10) << "RadosClient::getxattrs: xattr=" << p->first << dendl;
    attrset[p->first.c_str()] = p->second;
  }

  set_sync_op_version(io, ver);

  return r;
}

void librados::RadosClient::watch_notify(MWatchNotify *m)
{
  assert(lock.is_locked());
  WatchContext *wc = NULL;
  map<uint64_t, WatchContext *>::iterator iter = watchers.find(m->cookie);
  if (iter != watchers.end())
    wc = iter->second;

  if (!wc)
    return;

  wc->notify(this, m);
}

int librados::RadosClient::watch(IoCtxImpl& io, const object_t& oid, uint64_t ver,
				 uint64_t *cookie, librados::WatchCtx *ctx)
{
  ::ObjectOperation rd;
  Mutex mylock("RadosClient::watch::mylock");
  Cond cond;
  bool done;
  int r;
  Context *onfinish = new C_SafeCond(&mylock, &cond, &done, &r);
  eversion_t objver;

  lock.Lock();

  WatchContext *wc;
  register_watcher(io, oid, ctx, cookie, &wc);
  prepare_assert_ops(&io, &rd);
  rd.watch(*cookie, ver, 1);
  bufferlist bl;
  wc->linger_id = objecter->linger(oid, io.oloc, rd, io.snap_seq, bl, NULL, 0, NULL, onfinish, &objver);
  lock.Unlock();

  mylock.Lock();
  while (!done)
    cond.Wait(mylock);
  mylock.Unlock();

  set_sync_op_version(io, objver);

  if (r < 0) {
    lock.Lock();
    unregister_watcher(*cookie);
    lock.Unlock();
  }

  return r;
}


/* this is called with RadosClient::lock held */
int librados::RadosClient::_notify_ack(IoCtxImpl& io, const object_t& oid,
				       uint64_t notify_id, uint64_t ver)
{
  Mutex mylock("RadosClient::watch::mylock");
  Cond cond;
  eversion_t objver;

  ::ObjectOperation rd;
  prepare_assert_ops(&io, &rd);
  rd.notify_ack(notify_id, ver);
  objecter->read(oid, io.oloc, rd, io.snap_seq, (bufferlist*)NULL, 0, 0, 0);

  return 0;
}

int librados::RadosClient::unwatch(IoCtxImpl& io, const object_t& oid, uint64_t cookie)
{
  bufferlist inbl, outbl;

  Mutex mylock("RadosClient::watch::mylock");
  Cond cond;
  bool done;
  int r;
  Context *onack = new C_SafeCond(&mylock, &cond, &done, &r);
  eversion_t ver;
  lock.Lock();

  unregister_watcher(cookie);

  ::ObjectOperation rd;
  prepare_assert_ops(&io, &rd);
  rd.watch(cookie, 0, 0);
  objecter->read(oid, io.oloc, rd, io.snap_seq, &outbl, 0, onack, &ver);
  lock.Unlock();

  mylock.Lock();
  while (!done)
    cond.Wait(mylock);
  mylock.Unlock();

  set_sync_op_version(io, ver);

  return r;
}// ---------------------------------------------

int librados::RadosClient::notify(IoCtxImpl& io, const object_t& oid, uint64_t ver, bufferlist& bl)
{
  bufferlist inbl, outbl;

  Mutex mylock("RadosClient::notify::mylock");
  Mutex mylock_all("RadosClient::notify::mylock_all");
  Cond cond, cond_all;
  bool done, done_all;
  int r;
  Context *onack = new C_SafeCond(&mylock, &cond, &done, &r);
  eversion_t objver;
  uint64_t cookie;
  C_NotifyComplete *ctx = new C_NotifyComplete(&mylock_all, &cond_all, &done_all);

  ::ObjectOperation rd;
  prepare_assert_ops(&io, &rd);

  lock.Lock();
  WatchContext *wc;
  register_watcher(io, oid, ctx, &cookie, &wc);
  uint32_t prot_ver = 1;
  uint32_t timeout = io.notify_timeout;
  ::encode(prot_ver, inbl);
  ::encode(timeout, inbl);
  ::encode(bl, inbl);
  rd.notify(cookie, ver, inbl);
  wc->linger_id = objecter->linger(oid, io.oloc, rd, io.snap_seq, inbl, NULL,
				   0, onack, NULL, &objver);
  lock.Unlock();

  mylock_all.Lock();
  mylock.Lock();
  while (!done)
    cond.Wait(mylock);
  mylock.Unlock();

  if (r == 0) {
    while (!done_all)
      cond_all.Wait(mylock_all);
  }

  mylock_all.Unlock();

  lock.Lock();
  unregister_watcher(cookie);
  lock.Unlock();

  set_sync_op_version(io, objver);
  delete ctx;

  return r;
}

///////////////////////////// ObjectIterator /////////////////////////////
librados::ObjectIterator::ObjectIterator(ObjListCtx *ctx_)
  : ctx(ctx_)
{
}

librados::ObjectIterator::~ObjectIterator()
{
  ctx.reset();
}

bool librados::ObjectIterator::operator==(const librados::ObjectIterator& rhs) const {
  return (ctx.get() == rhs.ctx.get());
}

bool librados::ObjectIterator::operator!=(const librados::ObjectIterator& rhs) const {
  return (ctx.get() != rhs.ctx.get());
}

const pair<std::string, std::string>& librados::ObjectIterator::operator*() const {
  return cur_obj;
}

const pair<std::string, std::string>* librados::ObjectIterator::operator->() const {
  return &cur_obj;
}

librados::ObjectIterator& librados::ObjectIterator::operator++()
{
  get_next();
  return *this;
}

librados::ObjectIterator librados::ObjectIterator::operator++(int)
{
  librados::ObjectIterator ret(*this);
  get_next();
  return ret;
}

void librados::ObjectIterator::get_next()
{
  const char *entry, *key;
  int ret = rados_objects_list_next(ctx.get(), &entry, &key);
  if (ret == -ENOENT) {
    ctx.reset();
    *this = __EndObjectIterator;
    return;
  }
  else if (ret) {
    ostringstream oss;
    oss << "rados returned " << cpp_strerror(ret);
    throw std::runtime_error(oss.str());
  }

  cur_obj = make_pair(entry, key ? key : string());
}

const librados::ObjectIterator librados::ObjectIterator::__EndObjectIterator(NULL);

///////////////////////////// PoolAsyncCompletion //////////////////////////////
int librados::PoolAsyncCompletion::PoolAsyncCompletion::set_callback(void *cb_arg,
								     rados_callback_t cb)
{
  PoolAsyncCompletionImpl *c = (PoolAsyncCompletionImpl *)pc;
  return c->set_callback(cb_arg, cb);
}

int librados::PoolAsyncCompletion::PoolAsyncCompletion::wait()
{
  PoolAsyncCompletionImpl *c = (PoolAsyncCompletionImpl *)pc;
  return c->wait();
}

bool librados::PoolAsyncCompletion::PoolAsyncCompletion::is_complete()
{
  PoolAsyncCompletionImpl *c = (PoolAsyncCompletionImpl *)pc;
  return c->is_complete();
}

int librados::PoolAsyncCompletion::PoolAsyncCompletion::get_return_value()
{
  PoolAsyncCompletionImpl *c = (PoolAsyncCompletionImpl *)pc;
  return c->get_return_value();
}

void librados::PoolAsyncCompletion::PoolAsyncCompletion::release()
{
  PoolAsyncCompletionImpl *c = (PoolAsyncCompletionImpl *)pc;
  c->release();
  delete this;
}

///////////////////////////// AioCompletion //////////////////////////////
int librados::AioCompletion::AioCompletion::set_complete_callback(void *cb_arg, rados_callback_t cb)
{
  AioCompletionImpl *c = (AioCompletionImpl *)pc;
  return c->set_complete_callback(cb_arg, cb);
}

int librados::AioCompletion::AioCompletion::set_safe_callback(void *cb_arg, rados_callback_t cb)
{
  AioCompletionImpl *c = (AioCompletionImpl *)pc;
  return c->set_safe_callback(cb_arg, cb);
}

int librados::AioCompletion::AioCompletion::wait_for_complete()
{
  AioCompletionImpl *c = (AioCompletionImpl *)pc;
  return c->wait_for_complete();
}

int librados::AioCompletion::AioCompletion::wait_for_safe()
{
  AioCompletionImpl *c = (AioCompletionImpl *)pc;
  return c->wait_for_safe();
}

bool librados::AioCompletion::AioCompletion::is_complete()
{
  AioCompletionImpl *c = (AioCompletionImpl *)pc;
  return c->is_complete();
}

bool librados::AioCompletion::AioCompletion::is_safe()
{
  AioCompletionImpl *c = (AioCompletionImpl *)pc;
  return c->is_safe();
}

int librados::AioCompletion::AioCompletion::get_return_value()
{
  AioCompletionImpl *c = (AioCompletionImpl *)pc;
  return c->get_return_value();
}

int librados::AioCompletion::AioCompletion::get_version()
{
  AioCompletionImpl *c = (AioCompletionImpl *)pc;
  return c->get_version();
}

void librados::AioCompletion::AioCompletion::release()
{
  AioCompletionImpl *c = (AioCompletionImpl *)pc;
  c->release();
  delete this;
}

///////////////////////////// IoCtx //////////////////////////////
librados::IoCtx::IoCtx() : io_ctx_impl(NULL)
{
}

void librados::IoCtx::from_rados_ioctx_t(rados_ioctx_t p, IoCtx &io)
{
  IoCtxImpl *io_ctx_impl = (IoCtxImpl*)p;

  io.io_ctx_impl = io_ctx_impl;
  if (io_ctx_impl) {
    io_ctx_impl->get();
  }
}

librados::IoCtx::IoCtx(const IoCtx& rhs)
{
  io_ctx_impl = rhs.io_ctx_impl;
  if (io_ctx_impl) {
    io_ctx_impl->get();
  }
}

librados::IoCtx& librados::IoCtx::operator=(const IoCtx& rhs)
{
  if (io_ctx_impl)
    io_ctx_impl->put();
  io_ctx_impl = rhs.io_ctx_impl;
  io_ctx_impl->get();
  return *this;
}

librados::IoCtx::~IoCtx()
{
  close();
}

void librados::IoCtx::close()
{
  if (io_ctx_impl)
    io_ctx_impl->put();
  io_ctx_impl = 0;
}

void librados::IoCtx::dup(const IoCtx& rhs)
{
  if (io_ctx_impl)
    io_ctx_impl->put();
  io_ctx_impl = new IoCtxImpl();
  io_ctx_impl->get();
  io_ctx_impl->dup(*rhs.io_ctx_impl);
}

int librados::IoCtx::set_auid(uint64_t auid_)
{
  return io_ctx_impl->client->pool_change_auid(io_ctx_impl, auid_);
}

int librados::IoCtx::set_auid_async(uint64_t auid_, PoolAsyncCompletion *c)
{
  return io_ctx_impl->client->pool_change_auid_async(io_ctx_impl, auid_, c->pc);
}

int librados::IoCtx::get_auid(uint64_t *auid_)
{
  return io_ctx_impl->client->pool_get_auid(io_ctx_impl, (unsigned long long *)auid_);
}

int librados::IoCtx::create(const std::string& oid, bool exclusive)
{
  object_t obj(oid);
  return io_ctx_impl->client->create(*io_ctx_impl, obj, exclusive);
}

int librados::IoCtx::create(const std::string& oid, bool exclusive, const std::string& category)
{
  object_t obj(oid);
  return io_ctx_impl->client->create(*io_ctx_impl, obj, exclusive, category);
}

int librados::IoCtx::write(const std::string& oid, bufferlist& bl, size_t len, uint64_t off)
{
  object_t obj(oid);
  return io_ctx_impl->client->write(*io_ctx_impl, obj, bl, len, off);
}

int librados::IoCtx::append(const std::string& oid, bufferlist& bl, size_t len)
{
  object_t obj(oid);
  return io_ctx_impl->client->append(*io_ctx_impl, obj, bl, len);
}

int librados::IoCtx::write_full(const std::string& oid, bufferlist& bl)
{
  object_t obj(oid);
  return io_ctx_impl->client->write_full(*io_ctx_impl, obj, bl);
}

int librados::IoCtx::clone_range(const std::string& dst_oid, uint64_t dst_off,
				 const std::string& src_oid, uint64_t src_off,
				 size_t len)
{
  object_t src(src_oid), dst(dst_oid);
  return io_ctx_impl->client->clone_range(*io_ctx_impl, dst, dst_off, src, src_off, len);
}

int librados::IoCtx::read(const std::string& oid, bufferlist& bl, size_t len, uint64_t off)
{
  object_t obj(oid);
  return io_ctx_impl->client->read(*io_ctx_impl, obj, bl, len, off);
}

int librados::IoCtx::remove(const std::string& oid)
{
  object_t obj(oid);
  return io_ctx_impl->client->remove(*io_ctx_impl, obj);
}

int librados::IoCtx::trunc(const std::string& oid, uint64_t size)
{
  object_t obj(oid);
  return io_ctx_impl->client->trunc(*io_ctx_impl, obj, size);
}

int librados::IoCtx::mapext(const std::string& oid, uint64_t off, size_t len,
			    std::map<uint64_t,uint64_t>& m)
{
  object_t obj(oid);
  return io_ctx_impl->client->mapext(*io_ctx_impl, oid, off, len, m);
}

int librados::IoCtx::sparse_read(const std::string& oid, std::map<uint64_t,uint64_t>& m,
				 bufferlist& bl, size_t len, uint64_t off)
{
  object_t obj(oid);
  return io_ctx_impl->client->sparse_read(*io_ctx_impl, oid, m, bl, len, off);
}

int librados::IoCtx::getxattr(const std::string& oid, const char *name, bufferlist& bl)
{
  object_t obj(oid);
  return io_ctx_impl->client->getxattr(*io_ctx_impl, obj, name, bl);
}

int librados::IoCtx::getxattrs(const std::string& oid, map<std::string, bufferlist>& attrset)
{
  object_t obj(oid);
  return io_ctx_impl->client->getxattrs(*io_ctx_impl, obj, attrset);
}

int librados::IoCtx::setxattr(const std::string& oid, const char *name, bufferlist& bl)
{
  object_t obj(oid);
  return io_ctx_impl->client->setxattr(*io_ctx_impl, obj, name, bl);
}

int librados::IoCtx::rmxattr(const std::string& oid, const char *name)
{
  object_t obj(oid);
  return io_ctx_impl->client->rmxattr(*io_ctx_impl, obj, name);
}

int librados::IoCtx::stat(const std::string& oid, uint64_t *psize, time_t *pmtime)
{
  object_t obj(oid);
  return io_ctx_impl->client->stat(*io_ctx_impl, oid, psize, pmtime);
}

int librados::IoCtx::exec(const std::string& oid, const char *cls, const char *method,
			  bufferlist& inbl, bufferlist& outbl)
{
  object_t obj(oid);
  return io_ctx_impl->client->exec(*io_ctx_impl, obj, cls, method, inbl, outbl);
}

int librados::IoCtx::tmap_update(const std::string& oid, bufferlist& cmdbl)
{
  object_t obj(oid);
  return io_ctx_impl->client->tmap_update(*io_ctx_impl, obj, cmdbl);
}

int librados::IoCtx::tmap_put(const std::string& oid, bufferlist& bl)
{
  object_t obj(oid);
  return io_ctx_impl->client->tmap_put(*io_ctx_impl, obj, bl);
}

int librados::IoCtx::tmap_get(const std::string& oid, bufferlist& bl)
{
  object_t obj(oid);
  return io_ctx_impl->client->tmap_get(*io_ctx_impl, obj, bl);
}

int librados::IoCtx::operate(const std::string& oid, librados::ObjectWriteOperation *o)
{
  object_t obj(oid);
  return io_ctx_impl->client->operate(*io_ctx_impl, obj, (::ObjectOperation*)o->impl, o->pmtime);
}

int librados::IoCtx::operate(const std::string& oid, librados::ObjectReadOperation *o, bufferlist *pbl)
{
  object_t obj(oid);
  return io_ctx_impl->client->operate_read(*io_ctx_impl, obj, (::ObjectOperation*)o->impl, pbl);
}

int librados::IoCtx::aio_operate(const std::string& oid, AioCompletion *c, librados::ObjectOperation *o)
{
  object_t obj(oid);
  return io_ctx_impl->client->aio_operate(*io_ctx_impl, obj, (::ObjectOperation*)o->impl, c->pc);
}


void librados::IoCtx::snap_set_read(snap_t seq)
{
  io_ctx_impl->set_snap_read(seq);
}

int librados::IoCtx::selfmanaged_snap_set_write_ctx(snap_t seq, vector<snap_t>& snaps)
{
  vector<snapid_t> snv;
  snv.resize(snaps.size());
  for (unsigned i=0; i<snaps.size(); i++)
    snv[i] = snaps[i];
  return io_ctx_impl->set_snap_write_context(seq, snv);
}

int librados::IoCtx::snap_create(const char *snapname)
{
  return io_ctx_impl->client->snap_create(io_ctx_impl, snapname);
}

int librados::IoCtx::snap_lookup(const char *name, snap_t *snapid)
{
  return io_ctx_impl->client->snap_lookup(io_ctx_impl, name, snapid);
}

int librados::IoCtx::snap_get_stamp(snap_t snapid, time_t *t)
{
  return io_ctx_impl->client->snap_get_stamp(io_ctx_impl, snapid, t);
}

int librados::IoCtx::snap_get_name(snap_t snapid, std::string *s)
{
  return io_ctx_impl->client->snap_get_name(io_ctx_impl, snapid, s);
}

int librados::IoCtx::snap_remove(const char *snapname)
{
  return io_ctx_impl->client->snap_remove(io_ctx_impl, snapname);
}

int librados::IoCtx::snap_list(std::vector<snap_t> *snaps)
{
  return io_ctx_impl->client->snap_list(io_ctx_impl, snaps);
}

int librados::IoCtx::rollback(const std::string& oid, const char *snapname)
{
  return io_ctx_impl->client->rollback(io_ctx_impl, oid, snapname);
}

int librados::IoCtx::selfmanaged_snap_create(uint64_t *snapid)
{
  return io_ctx_impl->client->selfmanaged_snap_create(io_ctx_impl, snapid);
}

int librados::IoCtx::selfmanaged_snap_remove(uint64_t snapid)
{
  return io_ctx_impl->client->selfmanaged_snap_remove(io_ctx_impl, snapid);
}

int librados::IoCtx::selfmanaged_snap_rollback(const std::string& oid, uint64_t snapid)
{
  return io_ctx_impl->client->selfmanaged_snap_rollback_object(io_ctx_impl,
							       oid,
							       io_ctx_impl->snapc,
							       snapid);
}

librados::ObjectIterator librados::IoCtx::objects_begin()
{
  rados_list_ctx_t listh;
  rados_objects_list_open(io_ctx_impl, &listh);
  ObjectIterator iter((ObjListCtx*)listh);
  iter.get_next();
  return iter;
}

const librados::ObjectIterator& librados::IoCtx::objects_end() const
{
  return ObjectIterator::__EndObjectIterator;
}

uint64_t librados::IoCtx::get_last_version()
{
  eversion_t ver = io_ctx_impl->client->last_version(*io_ctx_impl);
  return ver.version;
}

int librados::IoCtx::aio_read(const std::string& oid, librados::AioCompletion *c,
			      bufferlist *pbl, size_t len, uint64_t off)
{
  return io_ctx_impl->client->aio_read(*io_ctx_impl, oid, c->pc, pbl, len, off);
}

int librados::IoCtx::aio_exec(const std::string& oid, librados::AioCompletion *c, const char *cls, const char *method,
			  bufferlist& inbl, bufferlist *outbl)
{
  object_t obj(oid);
  return io_ctx_impl->client->aio_exec(*io_ctx_impl, obj, c->pc, cls, method, inbl, outbl);
}

int librados::IoCtx::aio_sparse_read(const std::string& oid, librados::AioCompletion *c,
				     std::map<uint64_t,uint64_t> *m, bufferlist *data_bl,
				     size_t len, uint64_t off)
{
  return io_ctx_impl->client->aio_sparse_read(*io_ctx_impl, oid, c->pc,
					   m, data_bl, len, off);
}

int librados::IoCtx::aio_write(const std::string& oid, librados::AioCompletion *c,
			       const bufferlist& bl, size_t len, uint64_t off)
{
  return io_ctx_impl->client->aio_write(*io_ctx_impl, oid, c->pc, bl, len, off);
}

int librados::IoCtx::aio_append(const std::string& oid, librados::AioCompletion *c,
				const bufferlist& bl, size_t len)
{
  return io_ctx_impl->client->aio_append(*io_ctx_impl, oid, c->pc, bl, len);
}

int librados::IoCtx::aio_write_full(const std::string& oid, librados::AioCompletion *c,
				    const bufferlist& bl)
{
  object_t obj(oid);
  return io_ctx_impl->client->aio_write_full(*io_ctx_impl, obj, c->pc, bl);
}

int librados::IoCtx::aio_flush()
{
  io_ctx_impl->flush_aio_writes();
  return 0;
}

int librados::IoCtx::watch(const string& oid, uint64_t ver, uint64_t *cookie,
			   librados::WatchCtx *ctx)
{
  object_t obj(oid);
  return io_ctx_impl->client->watch(*io_ctx_impl, obj, ver, cookie, ctx);
}

int librados::IoCtx::unwatch(const string& oid, uint64_t handle)
{
  uint64_t cookie = handle;
  object_t obj(oid);
  return io_ctx_impl->client->unwatch(*io_ctx_impl, obj, cookie);
}

int librados::IoCtx::notify(const string& oid, uint64_t ver, bufferlist& bl)
{
  object_t obj(oid);
  return io_ctx_impl->client->notify(*io_ctx_impl, obj, ver, bl);
}

void librados::IoCtx::set_notify_timeout(uint32_t timeout)
{
  io_ctx_impl->client->set_notify_timeout(*io_ctx_impl, timeout);
}

void librados::IoCtx::set_assert_version(uint64_t ver)
{
  io_ctx_impl->client->set_assert_version(*io_ctx_impl, ver);
}

void librados::IoCtx::set_assert_src_version(const std::string& oid, uint64_t ver)
{
  object_t obj(oid);
  io_ctx_impl->client->set_assert_src_version(*io_ctx_impl, obj, ver);
}

const std::string& librados::IoCtx::get_pool_name() const
{
  return io_ctx_impl->pool_name;
}

void librados::IoCtx::locator_set_key(const string& key)
{
  io_ctx_impl->oloc.key = key;
}

int64_t librados::IoCtx::get_id()
{
  return io_ctx_impl->get_id();
}

CephContext *librados::IoCtx::cct()
{
  return io_ctx_impl->client->cct;
}

librados::IoCtx::IoCtx(IoCtxImpl *io_ctx_impl_)
  : io_ctx_impl(io_ctx_impl_)
{
}

///////////////////////////// Rados //////////////////////////////
void librados::Rados::version(int *major, int *minor, int *extra)
{
  rados_version(major, minor, extra);
}

librados::Rados::Rados() : client(NULL)
{
}

librados::Rados::~Rados()
{
  shutdown();
}

int librados::Rados::init(const char * const id)
{
  return rados_create((rados_t *)&client, id);
}

int librados::Rados::init_with_context(CephContext *cct_)
{
  return rados_create_with_context((rados_t *)&client, cct_);
}

int librados::Rados::connect()
{
  return client->connect();
}

void librados::Rados::shutdown()
{
  if (!client)
    return;
  client->shutdown();
  delete client;
  client = NULL;
}

int librados::Rados::conf_read_file(const char * const path) const
{
  return rados_conf_read_file((rados_t)client, path);
}

int librados::Rados::conf_parse_argv(int argc, const char ** argv) const
{
  return rados_conf_parse_argv((rados_t)client, argc, argv);
}

int librados::Rados::conf_parse_env(const char *name) const
{
  return rados_conf_parse_env((rados_t)client, name);
}

int librados::Rados::conf_set(const char *option, const char *value)
{
  return rados_conf_set((rados_t)client, option, value);
}

int librados::Rados::conf_get(const char *option, std::string &val)
{
  char *str;
  md_config_t *conf = client->cct->_conf;
  int ret = conf->get_val(option, &str, -1);
  if (ret)
    return ret;
  val = str;
  free(str);
  return 0;
}

int librados::Rados::pool_create(const char *name)
{
  string str(name);
  return client->pool_create(str);
}

int librados::Rados::pool_create(const char *name, uint64_t auid)
{
  string str(name);
  return client->pool_create(str, auid);
}

int librados::Rados::pool_create(const char *name, uint64_t auid, __u8 crush_rule)
{
  string str(name);
  return client->pool_create(str, auid, crush_rule);
}

int librados::Rados::pool_create_async(const char *name, PoolAsyncCompletion *c)
{
  string str(name);
  return client->pool_create_async(str, c->pc);
}

int librados::Rados::pool_create_async(const char *name, uint64_t auid, PoolAsyncCompletion *c)
{
  string str(name);
  return client->pool_create_async(str, c->pc, auid);
}

int librados::Rados::pool_create_async(const char *name, uint64_t auid, __u8 crush_rule,
				       PoolAsyncCompletion *c)
{
  string str(name);
  return client->pool_create_async(str, c->pc, auid, crush_rule);
}

int librados::Rados::pool_delete(const char *name)
{
  return client->pool_delete(name);
}

int librados::Rados::pool_delete_async(const char *name, PoolAsyncCompletion *c)
{
  return client->pool_delete_async(name, c->pc);
}

int librados::Rados::pool_list(std::list<std::string>& v)
{
  return client->pool_list(v);
}

int64_t librados::Rados::pool_lookup(const char *name)
{
  return client->lookup_pool(name);
}

int librados::Rados::ioctx_create(const char *name, IoCtx &io)
{
  rados_ioctx_t p;
  int ret = rados_ioctx_create((rados_t)client, name, &p);
  if (ret)
    return ret;
  io.io_ctx_impl = (IoCtxImpl*)p;
  return 0;
}

int librados::Rados::get_pool_stats(std::list<string>& v, std::map<string, stats_map>& result)
{
  string category;
  return get_pool_stats(v, category, result);
}

int librados::Rados::get_pool_stats(std::list<string>& v, string& category,
				    std::map<string, stats_map>& result)
{
  map<string,::pool_stat_t> rawresult;
  int r = client->get_pool_stats(v, rawresult);
  for (map<string,::pool_stat_t>::iterator p = rawresult.begin();
       p != rawresult.end();
       p++) {
    stats_map& c = result[p->first];

    string cat;
    vector<string> cats;

    if (!category.size()) {
      cats.push_back(cat);
      map<string,object_stat_sum_t>::iterator iter;
      for (iter = p->second.stats.cat_sum.begin(); iter != p->second.stats.cat_sum.end(); ++iter) {
        cats.push_back(iter->first);
      }
    } else {
      cats.push_back(category);
    }

    vector<string>::iterator cat_iter;
    for (cat_iter = cats.begin(); cat_iter != cats.end(); ++cat_iter) {
      string& cur_category = *cat_iter;
      object_stat_sum_t *sum;

      if (!cur_category.size()) {
         sum = &p->second.stats.sum;
      } else {
        map<string,object_stat_sum_t>::iterator iter = p->second.stats.cat_sum.find(cur_category);
        if (iter == p->second.stats.cat_sum.end())
          continue;
        sum = &iter->second;
      }
      
      pool_stat_t& pv = c[cur_category];
      pv.num_kb = sum->num_kb;
      pv.num_bytes = sum->num_bytes;
      pv.num_objects = sum->num_objects;
      pv.num_object_clones = sum->num_object_clones;
      pv.num_object_copies = sum->num_object_copies;
      pv.num_objects_missing_on_primary = sum->num_objects_missing_on_primary;
      pv.num_objects_unfound = sum->num_objects_unfound;
      pv.num_objects_degraded = sum->num_objects_degraded;
      pv.num_rd = sum->num_rd;
      pv.num_rd_kb = sum->num_rd_kb;
      pv.num_wr = sum->num_wr;
      pv.num_wr_kb = sum->num_wr_kb;
    }
  }
  return r;
}

int librados::Rados::cluster_stat(cluster_stat_t& result)
{
  ceph_statfs stats;
  int r = client->get_fs_stats(stats);
  result.kb = stats.kb;
  result.kb_used = stats.kb_used;
  result.kb_avail = stats.kb_avail;
  result.num_objects = stats.num_objects;
  return r;
}

librados::PoolAsyncCompletion *librados::Rados::pool_async_create_completion()
{
  PoolAsyncCompletionImpl *c = RadosClient::pool_async_create_completion();
  return new PoolAsyncCompletion(c);
}

librados::AioCompletion *librados::Rados::aio_create_completion()
{
  AioCompletionImpl *c = RadosClient::aio_create_completion();
  return new AioCompletion(c);
}

librados::AioCompletion *librados::Rados::aio_create_completion(void *cb_arg,
								callback_t cb_complete,
								callback_t cb_safe)
{
  AioCompletionImpl *c = RadosClient::aio_create_completion(cb_arg, cb_complete, cb_safe);
  return new AioCompletion(c);
}


librados::ObjectOperation::ObjectOperation()
{
  impl = (ObjectOperationImpl *)new ::ObjectOperation;
}

librados::ObjectOperation::~ObjectOperation()
{
  ::ObjectOperation *o = (::ObjectOperation *)impl;
  delete o;
}

///////////////////////////// C API //////////////////////////////
extern "C" int rados_create(rados_t *pcluster, const char * const id)
{
  CephInitParameters iparams(CEPH_ENTITY_TYPE_CLIENT);
  if (id) {
    iparams.name.set(CEPH_ENTITY_TYPE_CLIENT, id);
  }

  CephContext *cct = common_preinit(iparams, CODE_ENVIRONMENT_LIBRARY, 0);
  cct->_conf->parse_env(); // environment variables override
  cct->_conf->apply_changes(NULL);

  librados::RadosClient *radosp = new librados::RadosClient(cct);
  *pcluster = (void *)radosp;
  return 0;
}

/* This function is intended for use by Ceph daemons. These daemons have
 * already called global_init and want to use that particular configuration for
 * their cluster.
 */
extern "C" int rados_create_with_context(rados_t *pcluster, CephContext *cct)
{
  librados::RadosClient *radosp = new librados::RadosClient(cct);
  *pcluster = (void *)radosp;
  return 0;
}

extern "C" int rados_connect(rados_t cluster)
{
  librados::RadosClient *client = (librados::RadosClient *)cluster;
  return client->connect();
}

extern "C" void rados_shutdown(rados_t cluster)
{
  librados::RadosClient *radosp = (librados::RadosClient *)cluster;
  radosp->shutdown();
  delete radosp;
}

extern "C" void rados_version(int *major, int *minor, int *extra)
{
  if (major)
    *major = LIBRADOS_VER_MAJOR;
  if (minor)
    *minor = LIBRADOS_VER_MINOR;
  if (extra)
    *extra = LIBRADOS_VER_EXTRA;
}


// -- config --
extern "C" int rados_conf_read_file(rados_t cluster, const char *path_list)
{
  librados::RadosClient *client = (librados::RadosClient *)cluster;
  md_config_t *conf = client->cct->_conf;
  std::deque<std::string> parse_errors;
  int ret = conf->parse_config_files(path_list, &parse_errors, 0);
  if (ret)
    return ret;
  conf->parse_env(); // environment variables override

  conf->apply_changes(NULL);
  complain_about_parse_errors(client->cct, &parse_errors);
  return 0;
}

extern "C" int rados_conf_parse_argv(rados_t cluster, int argc, const char **argv)
{
  librados::RadosClient *client = (librados::RadosClient *)cluster;
  md_config_t *conf = client->cct->_conf;
  vector<const char*> args;
  argv_to_vec(argc, argv, args);
  int ret = conf->parse_argv(args);
  if (ret)
    return ret;
  conf->apply_changes(NULL);
  return 0;
}

extern "C" int rados_conf_parse_env(rados_t cluster, const char *env)
{
  librados::RadosClient *client = (librados::RadosClient *)cluster;
  md_config_t *conf = client->cct->_conf;
  vector<const char*> args;
  env_to_vec(args, env);
  int ret = conf->parse_argv(args);
  if (ret)
    return ret;
  conf->apply_changes(NULL);
  return 0;
}

extern "C" int rados_conf_set(rados_t cluster, const char *option, const char *value)
{
  librados::RadosClient *client = (librados::RadosClient *)cluster;
  md_config_t *conf = client->cct->_conf;
  int ret = conf->set_val(option, value);
  if (ret)
    return ret;
  conf->apply_changes(NULL);
  return 0;
}

/* cluster info */
extern "C" int rados_cluster_stat(rados_t cluster, rados_cluster_stat_t *result)
{
  librados::RadosClient *client = (librados::RadosClient *)cluster;

  ceph_statfs stats;
  int r = client->get_fs_stats(stats);
  result->kb = stats.kb;
  result->kb_used = stats.kb_used;
  result->kb_avail = stats.kb_avail;
  result->num_objects = stats.num_objects;
  return r;
}

extern "C" int rados_conf_get(rados_t cluster, const char *option, char *buf, size_t len)
{
  char *tmp = buf;
  librados::RadosClient *client = (librados::RadosClient *)cluster;
  md_config_t *conf = client->cct->_conf;
  return conf->get_val(option, &tmp, len);
}

extern "C" int64_t rados_pool_lookup(rados_t cluster, const char *name)
{
  librados::RadosClient *radosp = (librados::RadosClient *)cluster;
  return radosp->lookup_pool(name);
}

extern "C" int rados_pool_list(rados_t cluster, char *buf, size_t len)
{
  librados::RadosClient *client = (librados::RadosClient *)cluster;
  std::list<std::string> pools;
  client->pool_list(pools);

  char *b = buf;
  if (b)
    memset(b, 0, len);
  int needed = 0;
  std::list<std::string>::const_iterator i = pools.begin();
  std::list<std::string>::const_iterator p_end = pools.end();
  for (; i != p_end; ++i) {
    if (len <= 0)
      break;
    int rl = i->length() + 1;
    strncat(b, i->c_str(), len - 2); // leave space for two NULLs
    needed += rl;
    len -= rl;
    b += rl;
  }
  for (; i != p_end; ++i) {
    int rl = i->length() + 1;
    needed += rl;
  }
  return needed + 1;
}

extern "C" int rados_ioctx_create(rados_t cluster, const char *name, rados_ioctx_t *io)
{
  librados::RadosClient *radosp = (librados::RadosClient *)cluster;
  int64_t poolid = radosp->lookup_pool(name);
  if (poolid < 0)
    return (int)poolid;

  librados::IoCtxImpl *ctx = new librados::IoCtxImpl(radosp, poolid, name, CEPH_NOSNAP);
  if (!ctx)
    return -ENOMEM;
  *io = ctx;
  ctx->get();
  return 0;
}

extern "C" void rados_ioctx_destroy(rados_ioctx_t io)
{
  librados::IoCtxImpl *ctx = (librados::IoCtxImpl *)io;
  ctx->put();
}

extern "C" int rados_ioctx_pool_stat(rados_ioctx_t io, struct rados_pool_stat_t *stats)
{
  librados::IoCtxImpl *io_ctx_impl = (librados::IoCtxImpl *)io;
  list<string> ls;
  ls.push_back(io_ctx_impl->pool_name);
  map<string, ::pool_stat_t> rawresult;

  int err = io_ctx_impl->client->get_pool_stats(ls, rawresult);
  if (err)
    return err;

  ::pool_stat_t& r = rawresult[io_ctx_impl->pool_name];
  stats->num_kb = r.stats.sum.num_kb;
  stats->num_bytes = r.stats.sum.num_bytes;
  stats->num_objects = r.stats.sum.num_objects;
  stats->num_object_clones = r.stats.sum.num_object_clones;
  stats->num_object_copies = r.stats.sum.num_object_copies;
  stats->num_objects_missing_on_primary = r.stats.sum.num_objects_missing_on_primary;
  stats->num_objects_unfound = r.stats.sum.num_objects_unfound;
  stats->num_objects_degraded = r.stats.sum.num_objects_degraded;
  stats->num_rd = r.stats.sum.num_rd;
  stats->num_rd_kb = r.stats.sum.num_rd_kb;
  stats->num_wr = r.stats.sum.num_wr;
  stats->num_wr_kb = r.stats.sum.num_wr_kb;
  return 0;
}


extern "C" void rados_ioctx_snap_set_read(rados_ioctx_t io, rados_snap_t seq)
{
  librados::IoCtxImpl *ctx = (librados::IoCtxImpl *)io;
  ctx->set_snap_read((snapid_t)seq);
}

extern "C" int rados_ioctx_selfmanaged_snap_set_write_ctx(rados_ioctx_t io, 
	    rados_snap_t seq, rados_snap_t *snaps, int num_snaps)
{
  librados::IoCtxImpl *ctx = (librados::IoCtxImpl *)io;
  vector<snapid_t> snv;
  snv.resize(num_snaps);
  for (int i=0; i<num_snaps; i++)
    snv[i] = (snapid_t)snaps[i];
  return ctx->set_snap_write_context((snapid_t)seq, snv);
}

extern "C" int rados_write(rados_ioctx_t io, const char *o, const char *buf, size_t len, uint64_t off)
{
  librados::IoCtxImpl *ctx = (librados::IoCtxImpl *)io;
  object_t oid(o);
  bufferlist bl;
  bl.append(buf, len);
  return ctx->client->write(*ctx, oid, bl, len, off);
}

extern "C" int rados_append(rados_ioctx_t io, const char *o, const char *buf, size_t len)
{
  librados::IoCtxImpl *ctx = (librados::IoCtxImpl *)io;
  object_t oid(o);
  bufferlist bl;
  bl.append(buf, len);
  return ctx->client->append(*ctx, oid, bl, len);
}

extern "C" int rados_write_full(rados_ioctx_t io, const char *o, const char *buf, size_t len)
{
  librados::IoCtxImpl *ctx = (librados::IoCtxImpl *)io;
  object_t oid(o);
  bufferlist bl;
  bl.append(buf, len);
  return ctx->client->write_full(*ctx, oid, bl);
}

extern "C" int rados_clone_range(rados_ioctx_t io, const char *dst, uint64_t dst_off,
                                 const char *src, uint64_t src_off, size_t len)
{
  librados::IoCtxImpl *ctx = (librados::IoCtxImpl *)io;
  object_t dst_oid(dst), src_oid(src);
  return ctx->client->clone_range(*ctx, dst_oid, dst_off, src_oid, src_off, len);
}

extern "C" int rados_trunc(rados_ioctx_t io, const char *o, uint64_t size)
{
  librados::IoCtxImpl *ctx = (librados::IoCtxImpl *)io;
  object_t oid(o);
  return ctx->client->trunc(*ctx, oid, size);
}

extern "C" int rados_remove(rados_ioctx_t io, const char *o)
{
  librados::IoCtxImpl *ctx = (librados::IoCtxImpl *)io;
  object_t oid(o);
  return ctx->client->remove(*ctx, oid);
}

extern "C" int rados_read(rados_ioctx_t io, const char *o, char *buf, size_t len, uint64_t off)
{
  librados::IoCtxImpl *ctx = (librados::IoCtxImpl *)io;
  int ret;
  object_t oid(o);

  bufferlist bl;
  bufferptr bp = buffer::create_static(len, buf);
  bl.push_back(bp);

  ret = ctx->client->read(*ctx, oid, bl, len, off);
  if (ret >= 0) {
    if (bl.length() > len)
      return -ERANGE;
    if (bl.c_str() != buf)
      bl.copy(0, bl.length(), buf);
    ret = bl.length();    // hrm :/
  }

  return ret;
}

extern "C" uint64_t rados_get_last_version(rados_ioctx_t io)
{
  librados::IoCtxImpl *ctx = (librados::IoCtxImpl *)io;
  eversion_t ver = ctx->client->last_version(*ctx);
  return ver.version;
}

extern "C" int rados_pool_create(rados_t cluster, const char *name)
{
  librados::RadosClient *radosp = (librados::RadosClient *)cluster;
  string sname(name);
  return radosp->pool_create(sname);
}

extern "C" int rados_pool_create_with_auid(rados_t cluster, const char *name,
					   uint64_t auid)
{
  librados::RadosClient *radosp = (librados::RadosClient *)cluster;
  string sname(name);
  return radosp->pool_create(sname, auid);
}

extern "C" int rados_pool_create_with_crush_rule(rados_t cluster, const char *name,
						 __u8 crush_rule_num)
{
  librados::RadosClient *radosp = (librados::RadosClient *)cluster;
  string sname(name);
  return radosp->pool_create(sname, 0, crush_rule_num);
}

extern "C" int rados_pool_create_with_all(rados_t cluster, const char *name,
					  uint64_t auid, __u8 crush_rule_num)
{
  librados::RadosClient *radosp = (librados::RadosClient *)cluster;
  string sname(name);
  return radosp->pool_create(sname, auid, crush_rule_num);
}

extern "C" int rados_pool_delete(rados_t cluster, const char *pool_name)
{
  librados::RadosClient *client = (librados::RadosClient *)cluster;
  return client->pool_delete(pool_name);
}

extern "C" int rados_ioctx_pool_set_auid(rados_ioctx_t io, uint64_t auid)
{
  librados::IoCtxImpl *ctx = (librados::IoCtxImpl *)io;
  return ctx->client->pool_change_auid(ctx, auid);
}

extern "C" int rados_ioctx_pool_get_auid(rados_ioctx_t io, uint64_t *auid)
{
  librados::IoCtxImpl *ctx = (librados::IoCtxImpl *)io;
  return ctx->client->pool_get_auid(ctx, (unsigned long long *)auid);
}

extern "C" void rados_ioctx_locator_set_key(rados_ioctx_t io, const char *key)
{
  librados::IoCtxImpl *ctx = (librados::IoCtxImpl *)io;
  if (key)
    ctx->oloc.key = key;
  else
    ctx->oloc.key = "";
}

extern "C" int64_t rados_ioctx_get_id(rados_ioctx_t io)
{
  librados::IoCtxImpl *ctx = (librados::IoCtxImpl *)io;
  return ctx->get_id();
}
// snaps

extern "C" int rados_ioctx_snap_create(rados_ioctx_t io, const char *snapname)
{
  librados::IoCtxImpl *ctx = (librados::IoCtxImpl *)io;
  return ctx->client->snap_create(ctx, snapname);
}

extern "C" int rados_ioctx_snap_remove(rados_ioctx_t io, const char *snapname)
{
  librados::IoCtxImpl *ctx = (librados::IoCtxImpl *)io;
  return ctx->client->snap_remove(ctx, snapname);
}

extern "C" int rados_rollback(rados_ioctx_t io, const char *oid,
			      const char *snapname)
{
  librados::IoCtxImpl *ctx = (librados::IoCtxImpl *)io;
  return ctx->client->rollback(ctx, oid, snapname);
}

extern "C" int rados_ioctx_selfmanaged_snap_create(rados_ioctx_t io,
					     uint64_t *snapid)
{
  librados::IoCtxImpl *ctx = (librados::IoCtxImpl *)io;
  return ctx->client->selfmanaged_snap_create(ctx, snapid);
}

extern "C" int rados_ioctx_selfmanaged_snap_remove(rados_ioctx_t io,
					     uint64_t snapid)
{
  librados::IoCtxImpl *ctx = (librados::IoCtxImpl *)io;
  return ctx->client->selfmanaged_snap_remove(ctx, snapid);
}

extern "C" int rados_ioctx_selfmanaged_snap_rollback(rados_ioctx_t io,
						     const char *oid,
						     uint64_t snapid)
{
  librados::IoCtxImpl *ctx = (librados::IoCtxImpl *)io;
  return ctx->client->selfmanaged_snap_rollback_object(ctx, oid, ctx->snapc, snapid);
}

extern "C" int rados_ioctx_snap_list(rados_ioctx_t io, rados_snap_t *snaps,
				    int maxlen)
{
  librados::IoCtxImpl *ctx = (librados::IoCtxImpl *)io;
  vector<uint64_t> snapvec;
  int r = ctx->client->snap_list(ctx, &snapvec);
  if (r < 0)
    return r;
  if ((int)snapvec.size() <= maxlen) {
    for (unsigned i=0; i<snapvec.size(); i++)
      snaps[i] = snapvec[i];
    return snapvec.size();
  }
  return -ERANGE;
}

extern "C" int rados_ioctx_snap_lookup(rados_ioctx_t io, const char *name,
				      rados_snap_t *id)
{
  librados::IoCtxImpl *ctx = (librados::IoCtxImpl *)io;
  return ctx->client->snap_lookup(ctx, name, (uint64_t *)id);
}

extern "C" int rados_ioctx_snap_get_name(rados_ioctx_t io, rados_snap_t id,
					char *name, int maxlen)
{
  librados::IoCtxImpl *ctx = (librados::IoCtxImpl *)io;
  std::string sname;
  int r = ctx->client->snap_get_name(ctx, id, &sname);
  if (r < 0)
    return r;
  if ((int)sname.length() >= maxlen)
    return -ERANGE;
  strncpy(name, sname.c_str(), maxlen);
  return 0;
}

extern "C" int rados_ioctx_snap_get_stamp(rados_ioctx_t io, rados_snap_t id, time_t *t)
{
  librados::IoCtxImpl *ctx = (librados::IoCtxImpl *)io;
  return ctx->client->snap_get_stamp(ctx, id, t);
}

extern "C" int rados_getxattr(rados_ioctx_t io, const char *o, const char *name,
			      char *buf, size_t len)
{
  librados::IoCtxImpl *ctx = (librados::IoCtxImpl *)io;
  int ret;
  object_t oid(o);
  bufferlist bl;
  ret = ctx->client->getxattr(*ctx, oid, name, bl);
  if (ret >= 0) {
    if (bl.length() > len)
      return -ERANGE;
    bl.copy(0, bl.length(), buf);
    ret = bl.length();
  }

  return ret;
}

class RadosXattrsIter {
public:
  RadosXattrsIter()
    : val(NULL)
  {
    i = attrset.end();
  }
  ~RadosXattrsIter()
  {
    free(val);
    val = NULL;
  }
  std::map<std::string, bufferlist> attrset;
  std::map<std::string, bufferlist>::iterator i;
  char *val;
};

extern "C" int rados_getxattrs(rados_ioctx_t io, const char *oid,
			       rados_xattrs_iter_t *iter)
{
  RadosXattrsIter *it = new RadosXattrsIter();
  if (!it)
    return -ENOMEM;
  librados::IoCtxImpl *ctx = (librados::IoCtxImpl *)io;
  object_t obj(oid);
  int ret = ctx->client->getxattrs(*ctx, obj, it->attrset);
  if (ret) {
    delete it;
    return ret;
  }
  it->i = it->attrset.begin();

  RadosXattrsIter **iret = (RadosXattrsIter**)iter;
  *iret = it;
  *iter = it;
  return 0;
}

extern "C" int rados_getxattrs_next(rados_xattrs_iter_t iter,
				    const char **name, const char **val, size_t *len)
{
  RadosXattrsIter *it = (RadosXattrsIter*)iter;
  if (it->i == it->attrset.end()) {
    *name = NULL;
    *val = NULL;
    *len = 0;
    return 0;
  }
  free(it->val);
  const std::string &s(it->i->first);
  *name = s.c_str();
  bufferlist &bl(it->i->second);
  size_t bl_len = bl.length();
  it->val = (char*)malloc(bl_len);
  if (!it->val)
    return -ENOMEM;
  memcpy(it->val, bl.c_str(), bl_len);
  *val = it->val;
  *len = bl_len;
  ++it->i;
  return 0;
}

extern "C" void rados_getxattrs_end(rados_xattrs_iter_t iter)
{
  RadosXattrsIter *it = (RadosXattrsIter*)iter;
  delete it;
}

extern "C" int rados_setxattr(rados_ioctx_t io, const char *o, const char *name, const char *buf, size_t len)
{
  librados::IoCtxImpl *ctx = (librados::IoCtxImpl *)io;
  object_t oid(o);
  bufferlist bl;
  bl.append(buf, len);
  return ctx->client->setxattr(*ctx, oid, name, bl);
}

extern "C" int rados_rmxattr(rados_ioctx_t io, const char *o, const char *name)
{
  librados::IoCtxImpl *ctx = (librados::IoCtxImpl *)io;
  object_t oid(o);
  return ctx->client->rmxattr(*ctx, oid, name);
}

extern "C" int rados_stat(rados_ioctx_t io, const char *o, uint64_t *psize, time_t *pmtime)
{
  librados::IoCtxImpl *ctx = (librados::IoCtxImpl *)io;
  object_t oid(o);
  return ctx->client->stat(*ctx, oid, psize, pmtime);
}

extern "C" int rados_tmap_update(rados_ioctx_t io, const char *o, const char *cmdbuf, size_t cmdbuflen)
{
  librados::IoCtxImpl *ctx = (librados::IoCtxImpl *)io;
  object_t oid(o);
  bufferlist cmdbl;
  cmdbl.append(cmdbuf, cmdbuflen);
  return ctx->client->tmap_update(*ctx, oid, cmdbl);
}

extern "C" int rados_tmap_put(rados_ioctx_t io, const char *o, const char *buf, size_t buflen)
{
  librados::IoCtxImpl *ctx = (librados::IoCtxImpl *)io;
  object_t oid(o);
  bufferlist bl;
  bl.append(buf, buflen);
  return ctx->client->tmap_put(*ctx, oid, bl);
}

extern "C" int rados_tmap_get(rados_ioctx_t io, const char *o, char *buf, size_t buflen)
{
  librados::IoCtxImpl *ctx = (librados::IoCtxImpl *)io;
  object_t oid(o);
  bufferlist bl;
  int r = ctx->client->tmap_get(*ctx, oid, bl);
  if (r < 0)
    return r;
  if (bl.length() > buflen)
    return -ERANGE;
  bl.copy(0, bl.length(), buf);
  return bl.length();
}

extern "C" int rados_exec(rados_ioctx_t io, const char *o, const char *cls, const char *method,
                         const char *inbuf, size_t in_len, char *buf, size_t out_len)
{
  librados::IoCtxImpl *ctx = (librados::IoCtxImpl *)io;
  object_t oid(o);
  bufferlist inbl, outbl;
  int ret;
  inbl.append(inbuf, in_len);
  ret = ctx->client->exec(*ctx, oid, cls, method, inbl, outbl);
  if (ret >= 0) {
    if (outbl.length()) {
      if (outbl.length() > out_len)
	return -ERANGE;
      outbl.copy(0, outbl.length(), buf);
      ret = outbl.length();   // hrm :/
    }
  }
  return ret;
}

/* list objects */

extern "C" int rados_objects_list_open(rados_ioctx_t io, rados_list_ctx_t *listh)
{
  librados::IoCtxImpl *ctx = (librados::IoCtxImpl *)io;
  Objecter::ListContext *h = new Objecter::ListContext;
  h->pool_id = ctx->poolid;
  h->pool_snap_seq = ctx->snap_seq;
  *listh = (void *)new librados::ObjListCtx(ctx, h);
  return 0;
}

extern "C" void rados_objects_list_close(rados_list_ctx_t h)
{
  librados::ObjListCtx *lh = (librados::ObjListCtx *)h;
  delete lh;
}

extern "C" int rados_objects_list_next(rados_list_ctx_t listctx, const char **entry, const char **key)
{
  librados::ObjListCtx *lh = (librados::ObjListCtx *)listctx;
  Objecter::ListContext *h = lh->lc;
  int ret;

  // if the list is non-empty, this method has been called before
  if (!h->list.empty())
    // so let's kill the previously-returned object
    h->list.pop_front();

  if (h->list.empty()) {
    ret = lh->ctx->client->list(lh->lc, RADOS_LIST_MAX_ENTRIES);
    if (ret < 0)
      return ret;
    if (h->list.empty())
      return -ENOENT;
  }

  *entry = h->list.front().first.name.c_str();

  if (key) {
    if (h->list.front().second.size())
      *key = h->list.front().second.c_str();
    else
      *key = NULL;
  }
  return 0;
}



// -------------------------
// aio

extern "C" int rados_aio_create_completion(void *cb_arg, rados_callback_t cb_complete,
	rados_callback_t cb_safe, rados_completion_t *pc)
{
  *pc = librados::RadosClient::aio_create_completion(cb_arg, cb_complete, cb_safe);
  return 0;
}

extern "C" int rados_aio_wait_for_complete(rados_completion_t c)
{
  return ((librados::AioCompletionImpl*)c)->wait_for_complete();
}

extern "C" int rados_aio_wait_for_safe(rados_completion_t c)
{
  return ((librados::AioCompletionImpl*)c)->wait_for_safe();
}

extern "C" int rados_aio_is_complete(rados_completion_t c)
{
  return ((librados::AioCompletionImpl*)c)->is_complete();
}

extern "C" int rados_aio_is_safe(rados_completion_t c)
{
  return ((librados::AioCompletionImpl*)c)->is_safe();
}

extern "C" int rados_aio_get_return_value(rados_completion_t c)
{
  return ((librados::AioCompletionImpl*)c)->get_return_value();
}

extern "C" uint64_t rados_aio_get_version(rados_completion_t c)
{
  return ((librados::AioCompletionImpl*)c)->get_version();
}

extern "C" void rados_aio_release(rados_completion_t c)
{
  ((librados::AioCompletionImpl*)c)->put();
}

extern "C" int rados_aio_read(rados_ioctx_t io, const char *o,
			       rados_completion_t completion,
			       char *buf, size_t len, uint64_t off)
{
  librados::IoCtxImpl *ctx = (librados::IoCtxImpl *)io;
  object_t oid(o);
  return ctx->client->aio_read(*ctx, oid,
	     (librados::AioCompletionImpl*)completion, buf, len, off);
}

extern "C" int rados_aio_write(rados_ioctx_t io, const char *o,
				rados_completion_t completion,
				const char *buf, size_t len, uint64_t off)
{
  librados::IoCtxImpl *ctx = (librados::IoCtxImpl *)io;
  object_t oid(o);
  bufferlist bl;
  bl.append(buf, len);
  return ctx->client->aio_write(*ctx, oid,
	      (librados::AioCompletionImpl*)completion, bl, len, off);
}

extern "C" int rados_aio_append(rados_ioctx_t io, const char *o,
				rados_completion_t completion,
				const char *buf, size_t len)
{
  librados::IoCtxImpl *ctx = (librados::IoCtxImpl *)io;
  object_t oid(o);
  bufferlist bl;
  bl.append(buf, len);
  return ctx->client->aio_append(*ctx, oid,
	      (librados::AioCompletionImpl*)completion, bl, len);
}

extern "C" int rados_aio_write_full(rados_ioctx_t io, const char *o,
			 rados_completion_t completion,
			 const char *buf, size_t len)
{
  librados::IoCtxImpl *ctx = (librados::IoCtxImpl *)io;
  object_t oid(o);
  bufferlist bl;
  bl.append(buf, len);
  return ctx->client->aio_write_full(*ctx, oid,
	      (librados::AioCompletionImpl*)completion, bl);
}

extern "C" int rados_aio_flush(rados_ioctx_t io)
{
  librados::IoCtxImpl *ctx = (librados::IoCtxImpl *)io;
  ctx->flush_aio_writes();
  return 0;
}

struct C_WatchCB : public librados::WatchCtx {
  rados_watchcb_t wcb;
  void *arg;
  C_WatchCB(rados_watchcb_t _wcb, void *_arg) : wcb(_wcb), arg(_arg) {}
  void notify(uint8_t opcode, uint64_t ver, bufferlist& bl) {
    wcb(opcode, ver, arg);
  }
};

int rados_watch(rados_ioctx_t io, const char *o, uint64_t ver, uint64_t *handle,
                rados_watchcb_t watchcb, void *arg)
{
  uint64_t *cookie = handle;
  librados::IoCtxImpl *ctx = (librados::IoCtxImpl *)io;
  object_t oid(o);
  C_WatchCB *wc = new C_WatchCB(watchcb, arg);
  return ctx->client->watch(*ctx, oid, ver, cookie, wc);
}

int rados_unwatch(rados_ioctx_t io, const char *o, uint64_t handle)
{
  uint64_t cookie = handle;
  librados::IoCtxImpl *ctx = (librados::IoCtxImpl *)io;
  object_t oid(o);
  return ctx->client->unwatch(*ctx, oid, cookie);
}

int rados_notify(rados_ioctx_t io, const char *o, uint64_t ver, const char *buf, int buf_len)
{
  librados::IoCtxImpl *ctx = (librados::IoCtxImpl *)io;
  object_t oid(o);
  bufferlist bl;
  if (buf) {
    bufferptr p = buffer::create(buf_len);
    memcpy(p.c_str(), buf, buf_len);
    bl.push_back(p);
  }
  return ctx->client->notify(*ctx, oid, ver, bl);
}<|MERGE_RESOLUTION|>--- conflicted
+++ resolved
@@ -183,17 +183,13 @@
   o->src_cmpxattr(oid, CEPH_NOSNAP, name, bl, op, CEPH_OSD_CMPXATTR_MODE_U64);
 }
 
-<<<<<<< HEAD
-void librados::ObjectReadOperation::stat(uint64_t *psize, int *prval)
-=======
 void librados::ObjectOperation::exec(const char *cls, const char *method, bufferlist& inbl)
 {
   ::ObjectOperation *o = (::ObjectOperation *)impl;
   o->call(cls, method, inbl);
 }
 
-void librados::ObjectReadOperation::stat()
->>>>>>> a4642946
+void librados::ObjectReadOperation::stat(uint64_t *psize, int *prval)
 {
   ::ObjectOperation *o = (::ObjectOperation *)impl;
   o->stat(psize, NULL, prval);
